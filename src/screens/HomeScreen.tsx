import React, { useState, useRef, useCallback, useEffect, useMemo } from 'react';
import {
  StyleSheet,
  Platform,
  TouchableOpacity,
  Modal,
  Keyboard,
  AppState,
  View,
  Text,
  FlatList,
  KeyboardAvoidingView,
  ToastAndroid,
  Clipboard,
  Dimensions,
  AppStateStatus,
  ActivityIndicator,
  Alert,
} from 'react-native';
import { SafeAreaView, useSafeAreaInsets } from 'react-native-safe-area-context';
import { useTheme } from '../context/ThemeContext';
import { theme } from '../constants/theme';
import { MaterialCommunityIcons } from '@expo/vector-icons';
import ModelSelector, { ModelSelectorRef } from '../components/ModelSelector';
import { llamaManager } from '../utils/LlamaManager';
import AppHeader from '../components/AppHeader';
import { useFocusEffect, RouteProp } from '@react-navigation/native';
import AsyncStorage from '@react-native-async-storage/async-storage';
import { NativeStackNavigationProp } from '@react-navigation/native-stack';
import { RootStackParamList, TabParamList } from '../types/navigation';
import * as Device from 'expo-device';
import chatManager, { Chat, ChatMessage } from '../utils/ChatManager';
import { getThemeAwareColor } from '../utils/ColorUtils';
import ChatView from '../components/chat/ChatView';
import ChatInput from '../components/chat/ChatInput';
import { onlineModelService } from '../services/OnlineModelService';
import { useModel } from '../context/ModelContext';
import { Dialog, Portal, PaperProvider, Button, Text as PaperText } from 'react-native-paper';
import { useDownloads } from '../context/DownloadContext';
import { modelDownloader } from '../services/ModelDownloader';
import { useRemoteModel } from '../context/RemoteModelContext';
import { modelSettingsService } from '../services/ModelSettingsService';
import { usageTrackingService } from '../services/UsageTrackingService';
import { inAppReviewService } from '../services/InAppReviewService';

const windowWidth = Dimensions.get('window').width;

function debounce<T extends (...args: any[]) => any>(func: T, wait: number) {
  let timeout: NodeJS.Timeout | null = null;

  const debounced = (...args: Parameters<T>) => {
    if (timeout !== null) {
      clearTimeout(timeout);
    }
    timeout = setTimeout(() => {
      func(...args);
      timeout = null;
    }, wait);
  };

  debounced.cancel = () => {
    if (timeout !== null) {
      clearTimeout(timeout);
      timeout = null;
    }
  };

  return debounced;
}

type HomeScreenProps = {
  navigation: NativeStackNavigationProp<RootStackParamList>;
  route: RouteProp<TabParamList, 'HomeTab'>;
};

const generateRandomId = () => {
  return Math.random().toString(36).substring(2) + Date.now().toString(36);
};

export default function HomeScreen({ route, navigation }: HomeScreenProps) {
  const { theme: currentTheme, selectedTheme } = useTheme();
  const themeColors = theme[currentTheme as 'light' | 'dark'];
  const [chat, setChat] = useState<Chat | null>(null);
  const [messages, setMessages] = useState<ChatMessage[]>([]);
  const [isLoading, setIsLoading] = useState(false);
  const [streamingMessage, setStreamingMessage] = useState<string>('');
  const [isStreaming, setIsStreaming] = useState(false);
  const [streamingMessageId, setStreamingMessageId] = useState<string | null>(null);
  const modelSelectorRef = useRef<ModelSelectorRef>(null);
  const [shouldOpenModelSelector, setShouldOpenModelSelector] = useState(false);
  const [preselectedModelPath, setPreselectedModelPath] = useState<string | null>(null);
  const [showCopyToast, setShowCopyToast] = useState(false);
  const copyToastTimeoutRef = useRef<NodeJS.Timeout | null>(null);
  const copyToastMessageRef = useRef<string>('Copied to clipboard');
  const [isRegenerating, setIsRegenerating] = useState(false);
  const [isEditingMessage, setIsEditingMessage] = useState(false);
  const [editingMessageId, setEditingMessageId] = useState<string | null>(null);
  const [editingMessageText, setEditingMessageText] = useState('');
  const cancelGenerationRef = useRef<boolean>(false);
  const [showMemoryWarning, setShowMemoryWarning] = useState(false);
  const [memoryWarningType, setMemoryWarningType] = useState('');
  const [onlineModelProvider, setOnlineModelProvider] = useState<string | null>(null);
  const [keyboardVisible, setKeyboardVisible] = useState(false);
  const [streamingThinking, setStreamingThinking] = useState<string>('');
  const [streamingStats, setStreamingStats] = useState<{ tokens: number; duration: number; firstTokenTime?: number; avgTokenTime?: number } | null>(null);
  const appStateRef = useRef(AppState.currentState);
  const [appState, setAppState] = useState(appStateRef.current);
  const isFirstLaunchRef = useRef(true);
  const [activeProvider, setActiveProvider] = useState<'local' | 'gemini' | 'chatgpt' | 'deepseek' | 'claude' | null>(null);
<<<<<<< HEAD
  const { loadModel, unloadModel, setSelectedModelPath, isModelLoading, selectedModelPath } = useModel();
=======
  const { loadModel, unloadModel, setSelectedModelPath, isModelLoading } = useModel();
>>>>>>> 829f1f82
  const insets = useSafeAreaInsets();
  const flatListRef = useRef<FlatList>(null);

  const [dialogVisible, setDialogVisible] = useState(false);
  const [dialogTitle, setDialogTitle] = useState('');
  const [dialogMessage, setDialogMessage] = useState('');
  const [dialogActions, setDialogActions] = useState<React.ReactNode[]>([]);

  const [isCooldown, setIsCooldown] = useState(false);

  const [justCancelled, setJustCancelled] = useState(false);

  const { enableRemoteModels, isLoggedIn } = useRemoteModel();

  const hideDialog = () => setDialogVisible(false);

  const getEffectiveSettings = useCallback(async () => {
    const rawModelPath = activeProvider === 'local' ? llamaManager.getModelPath() : null;
    const currentModelPath = rawModelPath && !rawModelPath.startsWith('file://') 
      ? `file://${rawModelPath}` 
      : rawModelPath;
    
    if (currentModelPath && activeProvider === 'local') {
      try {
        const modelConfig = await modelSettingsService.getModelSettings(currentModelPath);
        if (!modelConfig.useGlobalSettings && modelConfig.customSettings) {
          return modelConfig.customSettings;
        }
      } catch (error) {
      }
    }
    
    return llamaManager.getSettings();
  }, [activeProvider]);

  const showDialog = (title: string, message: string, actions: React.ReactNode[]) => {
    setDialogTitle(title);
    setDialogMessage(message);
    setDialogActions(actions);
    setDialogVisible(true);
  };

  const saveMessagesDebounced = useRef(debounce(async (messages: ChatMessage[]) => {
    if (chat) {
      await chatManager.updateChatMessages(chat.id, messages);
    }
  }, 500)).current;

<<<<<<< HEAD
  const saveMessagesImmediate = useCallback(async (messages: ChatMessage[]) => {
    saveMessagesDebounced.cancel();
    if (chat) {
      await chatManager.updateChatMessages(chat.id, messages);
    }
  }, [chat]);

=======
>>>>>>> 829f1f82
  const updateMessageContentDebounced = useRef(debounce((
    messageId: string, 
    content: string, 
    thinking: string, 
    stats: { duration: number; tokens: number; firstTokenTime?: number; avgTokenTime?: number }
  ) => {
    chatManager.updateMessageContent(
      messageId,
      content,
      thinking,
      stats
    );
  }, 300)).current;

  useFocusEffect(
    useCallback(() => {
      modelSelectorRef.current?.refreshModels();
      
      const initializeSessionAndReview = async () => {
        await usageTrackingService.startSession();
        
        setTimeout(async () => {
          try {
            await inAppReviewService.checkAndRequestReview();
          } catch (error) {
          }
        }, 2000);
      };
      
      initializeSessionAndReview();
    }, [])
  );

  useEffect(() => {
    if (isFirstLaunchRef.current) {
      startNewChat();
      isFirstLaunchRef.current = false;
    } else {
      loadCurrentChat();
    }
    
    const unsubscribe = chatManager.addListener(() => {
      if (!route.params?.loadChatId) {
        loadCurrentChat();
      }
    });
    
    return () => {
      unsubscribe();
    };
  }, [route.params?.loadChatId]);

  useEffect(() => {
    if (route.params?.modelPath) {
      setShouldOpenModelSelector(true);
      setPreselectedModelPath(route.params.modelPath);
    }
    
    if (route.params?.loadChatId) {
      const chatId = route.params.loadChatId;
      setTimeout(() => {
        loadChat(chatId);
        navigation.setParams({ loadChatId: undefined });
      }, 0);
    }
  }, [route.params]);

  useEffect(() => {
    return () => {
      saveMessagesDebounced.cancel();
      updateMessageContentDebounced.cancel();
      if (copyToastTimeoutRef.current) {
        clearTimeout(copyToastTimeoutRef.current);
      }
    };
  }, [saveMessagesDebounced, updateMessageContentDebounced]);

  useEffect(() => {
    const checkSystemMemory = async () => {
      try {
        const hasShownWarning = await AsyncStorage.getItem('@memory_warning_shown');
        if (hasShownWarning === 'true') {
          return;
        }

        const memory = Device.totalMemory;
        if (!memory) return;

        const memoryGB = memory / (1024 * 1024 * 1024);
        if (memoryGB < 7) {
          setShowMemoryWarning(true);
        }
      } catch (error) {
      }
    };

    checkSystemMemory();
  }, []);

  useEffect(() => {
    const showSubscription = Keyboard.addListener(
      Platform.OS === 'ios' ? 'keyboardWillShow' : 'keyboardDidShow',
      () => {
        setKeyboardVisible(true);
      }
    );
    const hideSubscription = Keyboard.addListener(
      Platform.OS === 'ios' ? 'keyboardWillHide' : 'keyboardDidHide',
      () => {
        setKeyboardVisible(false);
      }
    );

    return () => {
      showSubscription.remove();
      hideSubscription.remove();
    };
  }, []);

  useFocusEffect(
    useCallback(() => {
      setKeyboardVisible(false);
<<<<<<< HEAD
      
      const recheckApiKeys = async () => {
        if (activeProvider && activeProvider !== 'local') {
          if (!enableRemoteModels || !isLoggedIn) {
            setActiveProvider(null);
            return;
          }
          
          const hasKey = await onlineModelService.hasApiKey(activeProvider);
          if (!hasKey) {
            setActiveProvider(null);
          }
        }
      };
      
      recheckApiKeys();
      
      return () => {
        Keyboard.dismiss();
      };
    }, [activeProvider, enableRemoteModels, isLoggedIn])
=======
      
      return () => {
        Keyboard.dismiss();
      };
    }, [])
>>>>>>> 829f1f82
  );

  const loadCurrentChat = useCallback(async () => {
    const currentChat = chatManager.getCurrentChat();
    if (currentChat) {
      setChat(currentChat);
      setMessages(currentChat.messages);
    } else {
      const newChat = await chatManager.createNewChat();
      setChat(newChat);
      setMessages(newChat.messages);
    }
  }, []);

  const saveMessages = useCallback(async (newMessages: ChatMessage[]) => {
    saveMessagesDebounced(newMessages);
  }, [saveMessagesDebounced, chat]);

  useEffect(() => {
    let subscription: { remove: () => void } | undefined;
    
    try {
      subscription = AppState.addEventListener('change', nextAppState => {
        if (
          appStateRef.current.match(/inactive|background/) && 
          nextAppState === 'active'
        ) {
<<<<<<< HEAD
          // Only reload chat if we're not actively generating or streaming
          if (!isRegenerating && !isStreaming && !isLoading) {
            loadCurrentChat();
          }
=======
          loadCurrentChat();
>>>>>>> 829f1f82
          usageTrackingService.startSession();
          inAppReviewService.resetSessionCheck();
        } else if (
          appStateRef.current === 'active' &&
          nextAppState.match(/inactive|background/)
        ) {
          if (chat && messages.some(msg => msg.role === 'user' || msg.role === 'assistant')) {
            saveMessages(messages);
          }
          usageTrackingService.endSession();
        }
        
        appStateRef.current = nextAppState;
        setAppState(nextAppState);
      });
    } catch (error) {
    }

    return () => {
      if (subscription && typeof subscription.remove === 'function') {
        subscription.remove();
      }
    };
<<<<<<< HEAD
  }, [chat, messages, saveMessages, loadCurrentChat, isRegenerating, isStreaming, isLoading]);
=======
  }, [chat, messages, saveMessages, loadCurrentChat]);
>>>>>>> 829f1f82

  const handleSend = async (text: string) => {
    const messageText = text.trim();
    if (!messageText) return;
    
    if (!llamaManager.getModelPath() && !activeProvider) {
      setShouldOpenModelSelector(true);
      return;
    }

    try {
      await stopGenerationIfRunning();
      
      setIsLoading(true);
      Keyboard.dismiss();
      
      
      const userMessage: Omit<ChatMessage, 'id'> = {
        content: messageText,
        role: 'user',
      };
      
      const success = await chatManager.addMessage(userMessage);
      if (!success) {
        showDialog(
          'Error',
          'Failed to add message to chat',
          [<Button key="ok" onPress={hideDialog}>OK</Button>]
        );
        return;
      }
      
      await processMessage();
    } catch (error) {
      showDialog(
        'Error',
        'Failed to send message',
        [<Button key="ok" onPress={hideDialog}>OK</Button>]
      );
    } finally {
      setIsLoading(false);
    }
  };

  const handleCancelGeneration = useCallback(async () => {
    cancelGenerationRef.current = true;
    setIsCooldown(true);
    
    setJustCancelled(true);
    
    const currentMessageId = streamingMessageId;
    const currentContent = streamingMessage || '';
    const currentThinking = streamingThinking || '';
    const currentStats = streamingStats || { tokens: 0, duration: 0 };
    
    setIsLoading(false);
    setIsRegenerating(false);
    
    if (currentMessageId) {
      const updatedMessages = messages.map(msg => {
        if (msg.id === currentMessageId) {
          return {
            ...msg,
            content: currentContent,
            thinking: currentThinking,
            stats: currentStats
          };
        }
        return msg;
      });
      
      setMessages(updatedMessages);
<<<<<<< HEAD
      saveMessagesDebounced.cancel();
      await saveMessagesImmediate(updatedMessages);
=======
>>>>>>> 829f1f82
    }
    
    if (activeProvider === 'local') {
      try {
        await llamaManager.stopCompletion();
      } catch (error) {
        try {
          await llamaManager.cancelGeneration();
        } catch (fallbackError) {
        }
      }
    } else {
    }
    
    if (currentMessageId && (currentContent || currentThinking)) {
      const currentChat = chatManager.getCurrentChat();
      if (currentChat) {
        try {
          await chatManager.updateMessageContent(
            currentMessageId,
            currentContent,
            currentThinking,
            currentStats
          );
        } catch (error) {
        }
      }
    }
    
    setTimeout(() => {
      setIsStreaming(false);
      setStreamingMessageId(null);
      setStreamingMessage('');
      setStreamingThinking('');
      setStreamingStats(null);
      setIsCooldown(false);
      setJustCancelled(false);
    }, 300);
  }, [streamingMessage, streamingThinking, streamingMessageId, streamingStats, activeProvider, messages]);

  const stopGenerationIfRunning = useCallback(async () => {
    
    if (isLoading || isRegenerating || isStreaming) {
      
      cancelGenerationRef.current = true;
      
      if (activeProvider === 'local') {
        try {
          await llamaManager.stopCompletion();
        } catch (error) {
        }
      } else {
      }
      
      setIsLoading(false);
      setIsRegenerating(false);
      setIsStreaming(false);
      
      await new Promise(resolve => setTimeout(resolve, 200));
      
    } else {
    }
  }, [isLoading, isRegenerating, isStreaming, activeProvider]);

  const handleApiError = (error: unknown, provider: 'Gemini' | 'OpenAI' | 'DeepSeek' | 'Claude') => {
    
    if (error instanceof Error) {
      if (error.message.startsWith('QUOTA_EXCEEDED:')) {
        showDialog(
          `${provider} API Quota Exceeded`,
          `Your ${provider} API quota has been exceeded. Please try again later or upgrade your API plan.`,
          [
            <Button 
              key="settings" 
              onPress={() => {
                hideDialog();
                navigation.navigate('MainTabs', { screen: 'SettingsTab' });
              }}
            >
              Go to Settings
            </Button>,
            <Button key="ok" onPress={hideDialog}>OK</Button>
          ]
        );
        return;
      }
      
      if (error.message.startsWith('AUTHENTICATION_ERROR:')) {
        showDialog(
          `${provider} API Authentication Error`,
          `Your ${provider} API key appears to be invalid. Please check your API key in Settings.`,
          [
            <Button 
              key="settings" 
              onPress={() => {
                hideDialog();
                navigation.navigate('MainTabs', { screen: 'SettingsTab' });
              }}
            >
              Go to Settings
            </Button>,
            <Button key="ok" onPress={hideDialog}>OK</Button>
          ]
        );
        return;
      }
      
      if (error.message.startsWith('CONTENT_FILTERED:')) {
        showDialog(
          'Content Policy Violation',
          'Your request was blocked due to content policy violations. Please modify your message and try again.',
          [<Button key="ok" onPress={hideDialog}>OK</Button>]
        );
        return;
      }
      
      if (error.message.startsWith('CONTEXT_LENGTH_EXCEEDED:')) {
        showDialog(
          'Message Too Long',
          'Your message is too long for the model\'s context window. Please shorten your input or start a new chat.',
          [<Button key="ok" onPress={hideDialog}>OK</Button>]
        );
        return;
      }
      
      if (error.message.startsWith('SERVER_ERROR:')) {
        showDialog(
          `${provider} Server Error`,
          `The ${provider} API is currently experiencing issues. Please try again later.`,
          [<Button key="ok" onPress={hideDialog}>OK</Button>]
        );
        return;
      }
      
      if (error.message.startsWith('INVALID_REQUEST:')) {
        showDialog(
          'Invalid Request',
          `The request to the ${provider} API was invalid. Please try again with different input.`,
          [<Button key="ok" onPress={hideDialog}>OK</Button>]
        );
        return;
      }
      
      if (error.message.startsWith('PERMISSION_DENIED:')) {
        showDialog(
          'Permission Denied',
          `You don't have permission to access this ${provider} model or feature.`,
          [<Button key="ok" onPress={hideDialog}>OK</Button>]
        );
        return;
      }
      
      if (error.message.startsWith('NOT_FOUND:')) {
        showDialog(
          'Model Not Found',
          `The requested ${provider} model was not found. It may be deprecated or unavailable.`,
          [<Button key="ok" onPress={hideDialog}>OK</Button>]
        );
        return;
      }
      
      showDialog(
        `${provider} API Error`,
        error.message,
        [<Button key="ok" onPress={hideDialog}>OK</Button>]
      );
    } else {
      showDialog(
        `${provider} API Error`,
        'Unknown error occurred',
        [<Button key="ok" onPress={hideDialog}>OK</Button>]
      );
    }
  };

  const processMessage = async () => {
    const currentChat = chatManager.getCurrentChat();
    if (!currentChat) return;

    try {
      await stopGenerationIfRunning();
      setIsRegenerating(true);
      
      const currentMessages = currentChat.messages;
      const settings = await getEffectiveSettings();
      
      const isOnlineModel = activeProvider && activeProvider !== 'local';
      
      const processedMessages = currentMessages.some(msg => msg.role === 'system')
        ? currentMessages
        : [{ role: 'system', content: settings.systemPrompt, id: 'system-prompt' }, ...currentMessages];
      
      const assistantMessage: Omit<ChatMessage, 'id'> = {
        role: 'assistant',
        content: '',
        stats: {
          duration: 0,
          tokens: 0,
        }
      };
      
      await chatManager.addMessage(assistantMessage);
      const lastMessage = chatManager.getCurrentChat()?.messages.slice(-1)[0];
      if (!lastMessage) return;
      
      const messageId = lastMessage.id;
      
      setStreamingMessageId(messageId);
      setStreamingMessage('');
      setStreamingThinking('');
      setStreamingStats({ tokens: 0, duration: 0 });
      setIsStreaming(true);
      
      const startTime = Date.now();
      let tokenCount = 0;
      let fullResponse = '';
      let thinking = '';
      let isThinking = false;
      let firstTokenTime: number | null = null;
      cancelGenerationRef.current = false;
      
      let updateCounter = 0;

      if (isOnlineModel) {
        const streamCallback = (partialResponse: string) => {
          if (cancelGenerationRef.current) {
            return false;
          }
          
          const currentTime = Date.now();
          
          if (firstTokenTime === null && partialResponse.trim().length > 0) {
            firstTokenTime = currentTime - startTime;
          }
          
          const wordCount = partialResponse.trim().split(/\s+/).filter(word => word.length > 0).length;
          tokenCount = Math.max(1, Math.ceil(wordCount * 1.33));
          fullResponse = partialResponse;
          
          const duration = (currentTime - startTime) / 1000;
          let avgTokenTime = undefined;
          
          if (firstTokenTime !== null && tokenCount > 0) {
            const timeAfterFirstToken = currentTime - (startTime + firstTokenTime);
            avgTokenTime = timeAfterFirstToken / tokenCount;
          }
          
          setStreamingMessage(partialResponse);
          setStreamingStats({
            tokens: tokenCount,
            duration: duration,
            firstTokenTime: firstTokenTime || undefined,
            avgTokenTime: avgTokenTime && avgTokenTime > 0 ? avgTokenTime : undefined
          });
          
          updateCounter++;
          if (updateCounter % 10 === 0 || 
              partialResponse.endsWith('.') || 
              partialResponse.endsWith('!') || 
              partialResponse.endsWith('?')) {
            let debouncedAvgTokenTime = undefined;
            if (firstTokenTime !== null && tokenCount > 0) {
              const timeAfterFirstToken = Date.now() - (startTime + firstTokenTime);
              debouncedAvgTokenTime = timeAfterFirstToken / tokenCount;
            }
            
            updateMessageContentDebounced(
              messageId,
              partialResponse,
              '',
              {
                duration: (Date.now() - startTime) / 1000,
                tokens: tokenCount,
                firstTokenTime: firstTokenTime || undefined,
                avgTokenTime: debouncedAvgTokenTime && debouncedAvgTokenTime > 0 ? debouncedAvgTokenTime : undefined
              }
            );
          }
          
          return !cancelGenerationRef.current;
        };
<<<<<<< HEAD

        if (activeProvider === 'gemini') {
          try {
            await onlineModelService.sendMessageToGemini(
              [...processedMessages]
                .filter(msg => msg.content.trim() !== '')
                .map(msg => ({ 
                  id: generateRandomId(), 
                  role: msg.role as 'system' | 'user' | 'assistant', 
                  content: msg.content 
                })),
              {
                temperature: settings.temperature,
                maxTokens: settings.maxTokens,
                topP: settings.topP,
                stream: true,
                streamTokens: true
              },
              streamCallback
            );
            
            if (!cancelGenerationRef.current) {
              let finalAvgTokenTime = undefined;
              if (firstTokenTime !== null && tokenCount > 0) {
                const timeAfterFirstToken = Date.now() - (startTime + firstTokenTime);
                finalAvgTokenTime = timeAfterFirstToken / tokenCount;
              }
              
              await chatManager.updateMessageContent(
                messageId,
                fullResponse,
                '',
                {
                  duration: (Date.now() - startTime) / 1000,
                  tokens: tokenCount,
                  firstTokenTime: firstTokenTime || undefined,
                  avgTokenTime: finalAvgTokenTime && finalAvgTokenTime > 0 ? finalAvgTokenTime : undefined
                }
              );
            }
          } catch (error) {
            handleApiError(error, 'Gemini');
            
            await chatManager.updateMessageContent(
              messageId,
              'Sorry, an error occurred while generating a response. Please try again.',
              '',
              {
                duration: 0,
                tokens: 0,
              }
            );
          }
        } else if (activeProvider === 'chatgpt') {
          try {
            await onlineModelService.sendMessageToOpenAI(
              [...processedMessages]
                .filter(msg => msg.content.trim() !== '')
                .map(msg => ({ 
                  id: generateRandomId(), 
                  role: msg.role as 'system' | 'user' | 'assistant', 
                  content: msg.content 
                })),
              {
                temperature: settings.temperature,
                maxTokens: settings.maxTokens,
                topP: settings.topP,
                stream: true,
                streamTokens: true
              },
              streamCallback
            );
            
            if (!cancelGenerationRef.current) {
              let finalAvgTokenTime = undefined;
              if (firstTokenTime !== null && tokenCount > 0) {
                const timeAfterFirstToken = Date.now() - (startTime + firstTokenTime);
                finalAvgTokenTime = timeAfterFirstToken / tokenCount;
              }
              
              await chatManager.updateMessageContent(
                messageId,
                fullResponse,
                '',
                {
                  duration: (Date.now() - startTime) / 1000,
                  tokens: tokenCount,
                  firstTokenTime: firstTokenTime || undefined,
                  avgTokenTime: finalAvgTokenTime && finalAvgTokenTime > 0 ? finalAvgTokenTime : undefined
                }
              );
            }
          } catch (error) {
            handleApiError(error, 'OpenAI');
            
            await chatManager.updateMessageContent(
              messageId,
              'Sorry, an error occurred while generating a response. Please try again.',
              '',
              {
                duration: 0,
                tokens: 0,
              }
            );
          }
        } else if (activeProvider === 'deepseek') {
          try {
            await onlineModelService.sendMessageToDeepSeek(
              [...processedMessages]
                .filter(msg => msg.content.trim() !== '')
                .map(msg => ({ 
                  id: generateRandomId(), 
                  role: msg.role as 'system' | 'user' | 'assistant', 
                  content: msg.content 
                })),
              {
                temperature: settings.temperature,
                maxTokens: settings.maxTokens,
                topP: settings.topP,
                stream: true,
                streamTokens: true
              },
              streamCallback
            );
            
            if (!cancelGenerationRef.current) {
              let finalAvgTokenTime = undefined;
              if (firstTokenTime !== null && tokenCount > 0) {
                const timeAfterFirstToken = Date.now() - (startTime + firstTokenTime);
                finalAvgTokenTime = timeAfterFirstToken / tokenCount;
              }
              
              await chatManager.updateMessageContent(
                messageId,
                fullResponse,
                '',
                {
                  duration: (Date.now() - startTime) / 1000,
                  tokens: tokenCount,
                  firstTokenTime: firstTokenTime || undefined,
                  avgTokenTime: finalAvgTokenTime && finalAvgTokenTime > 0 ? finalAvgTokenTime : undefined
                }
              );
            }
          } catch (error) {
            handleApiError(error, 'DeepSeek');
            
            await chatManager.updateMessageContent(
              messageId,
              'Sorry, an error occurred while generating a response. Please try again.',
              '',
              {
                duration: 0,
                tokens: 0,
              }
            );
          }
        } else if (activeProvider === 'claude') {
          try {
            await onlineModelService.sendMessageToClaude(
              [...processedMessages]
                .filter(msg => msg.content.trim() !== '')
                .map(msg => ({ 
                  id: generateRandomId(), 
                  role: msg.role as 'system' | 'user' | 'assistant', 
                  content: msg.content 
                })),
              {
                temperature: settings.temperature,
                maxTokens: settings.maxTokens,
                topP: settings.topP,
                stream: true,
                streamTokens: true
              },
              streamCallback
            );
            
            if (!cancelGenerationRef.current) {
              let finalAvgTokenTime = undefined;
              if (firstTokenTime !== null && tokenCount > 0) {
                const timeAfterFirstToken = Date.now() - (startTime + firstTokenTime);
                finalAvgTokenTime = timeAfterFirstToken / tokenCount;
              }
              
              await chatManager.updateMessageContent(
                messageId,
                fullResponse,
                '',
                {
                  duration: (Date.now() - startTime) / 1000,
                  tokens: tokenCount,
                  firstTokenTime: firstTokenTime || undefined,
                  avgTokenTime: finalAvgTokenTime && finalAvgTokenTime > 0 ? finalAvgTokenTime : undefined
                }
              );
            }
          } catch (error) {
            handleApiError(error, 'Claude');
            
            await chatManager.updateMessageContent(
              messageId,
              'Sorry, an error occurred while generating a response. Please try again.',
              '',
              {
                duration: 0,
                tokens: 0,
              }
            );
          }
        } else {
          await chatManager.updateMessageContent(
            messageId,
            `This model provider (${activeProvider}) is not yet implemented.`,
            '',
            {
              duration: 0,
              tokens: 0,
            }
          );
        }
      } else {
        await llamaManager.generateResponse(
          processedMessages.map(msg => ({ role: msg.role, content: msg.content })),
          (token) => {
            if (cancelGenerationRef.current) {
              return false;
            }
            
            if (firstTokenTime === null && !isThinking && token.trim().length > 0 && !token.includes('<think>') && !token.includes('</think>')) {
              firstTokenTime = Date.now() - startTime;
            }
            
            if (token.includes('<think>')) {
              isThinking = true;
              return true;
            }
            if (token.includes('</think>')) {
              isThinking = false;
              return true;
            }
            
            tokenCount++;
            if (isThinking) {
              thinking += token;
              setStreamingThinking(thinking.trim());
            } else {
              fullResponse += token;
              setStreamingMessage(fullResponse);
            }
            
            const duration = (Date.now() - startTime) / 1000;
            let avgTokenTime = undefined;
            
            if (firstTokenTime !== null && tokenCount > 0) {
              const timeAfterFirstToken = Date.now() - (startTime + firstTokenTime);
              avgTokenTime = timeAfterFirstToken / tokenCount;
            }
            
            setStreamingStats({
              tokens: tokenCount,
              duration: duration,
              firstTokenTime: firstTokenTime || undefined,
              avgTokenTime: avgTokenTime && avgTokenTime > 0 ? avgTokenTime : undefined
            });
            
            updateCounter++;
            if (updateCounter % 20 === 0) {
              let debouncedAvgTokenTime = undefined;
              if (firstTokenTime !== null && tokenCount > 0) {
                const timeAfterFirstToken = Date.now() - (startTime + firstTokenTime);
                debouncedAvgTokenTime = timeAfterFirstToken / tokenCount;
              }
              
              updateMessageContentDebounced(
                messageId,
                fullResponse,
                thinking.trim(),
                {
                  duration: (Date.now() - startTime) / 1000,
                  tokens: tokenCount,
                  firstTokenTime: firstTokenTime || undefined,
                  avgTokenTime: debouncedAvgTokenTime && debouncedAvgTokenTime > 0 ? debouncedAvgTokenTime : undefined
                }
              );
            }
            
            return !cancelGenerationRef.current;
          },
          settings
        );
      }
      
      if (!cancelGenerationRef.current) {
        let finalAvgTokenTime = undefined;
        if (firstTokenTime !== null && tokenCount > 0) {
          const timeAfterFirstToken = Date.now() - (startTime + firstTokenTime);
          finalAvgTokenTime = timeAfterFirstToken / tokenCount;
        }
        
        await chatManager.updateMessageContent(
          messageId,
          fullResponse,
          thinking.trim(),
          {
            duration: (Date.now() - startTime) / 1000,
            tokens: tokenCount,
            firstTokenTime: firstTokenTime || undefined,
            avgTokenTime: finalAvgTokenTime && finalAvgTokenTime > 0 ? finalAvgTokenTime : undefined
          }
        );
      }
      
      setIsStreaming(false);
      setStreamingMessageId(null);
      setStreamingThinking('');
      setStreamingStats(null);
      setIsRegenerating(false);
      
    } catch (error) {
      showDialog(
        'Error',
        'Failed to generate response',
        [<Button key="ok" onPress={hideDialog}>OK</Button>]
      );
      setIsStreaming(false);
      setStreamingMessageId(null);
      setStreamingThinking('');
      setStreamingStats(null);
      setIsRegenerating(false);
    }
  };

=======

        if (activeProvider === 'gemini') {
          try {
            await onlineModelService.sendMessageToGemini(
              [...processedMessages]
                .filter(msg => msg.content.trim() !== '')
                .map(msg => ({ 
                  id: generateRandomId(), 
                  role: msg.role as 'system' | 'user' | 'assistant', 
                  content: msg.content 
                })),
              {
                temperature: settings.temperature,
                maxTokens: settings.maxTokens,
                topP: settings.topP,
                stream: true,
                streamTokens: true
              },
              streamCallback
            );
            
            if (!cancelGenerationRef.current) {
              let finalAvgTokenTime = undefined;
              if (firstTokenTime !== null && tokenCount > 0) {
                const timeAfterFirstToken = Date.now() - (startTime + firstTokenTime);
                finalAvgTokenTime = timeAfterFirstToken / tokenCount;
              }
              
              await chatManager.updateMessageContent(
                messageId,
                fullResponse,
                '',
                {
                  duration: (Date.now() - startTime) / 1000,
                  tokens: tokenCount,
                  firstTokenTime: firstTokenTime || undefined,
                  avgTokenTime: finalAvgTokenTime && finalAvgTokenTime > 0 ? finalAvgTokenTime : undefined
                }
              );
            }
          } catch (error) {
            handleApiError(error, 'Gemini');
            
            await chatManager.updateMessageContent(
              messageId,
              'Sorry, an error occurred while generating a response. Please try again.',
              '',
              {
                duration: 0,
                tokens: 0,
              }
            );
          }
        } else if (activeProvider === 'chatgpt') {
          try {
            await onlineModelService.sendMessageToOpenAI(
              [...processedMessages]
                .filter(msg => msg.content.trim() !== '')
                .map(msg => ({ 
                  id: generateRandomId(), 
                  role: msg.role as 'system' | 'user' | 'assistant', 
                  content: msg.content 
                })),
              {
                temperature: settings.temperature,
                maxTokens: settings.maxTokens,
                topP: settings.topP,
                stream: true,
                streamTokens: true
              },
              streamCallback
            );
            
            if (!cancelGenerationRef.current) {
              let finalAvgTokenTime = undefined;
              if (firstTokenTime !== null && tokenCount > 0) {
                const timeAfterFirstToken = Date.now() - (startTime + firstTokenTime);
                finalAvgTokenTime = timeAfterFirstToken / tokenCount;
              }
              
              await chatManager.updateMessageContent(
                messageId,
                fullResponse,
                '',
                {
                  duration: (Date.now() - startTime) / 1000,
                  tokens: tokenCount,
                  firstTokenTime: firstTokenTime || undefined,
                  avgTokenTime: finalAvgTokenTime && finalAvgTokenTime > 0 ? finalAvgTokenTime : undefined
                }
              );
            }
          } catch (error) {
            handleApiError(error, 'OpenAI');
            
            await chatManager.updateMessageContent(
              messageId,
              'Sorry, an error occurred while generating a response. Please try again.',
              '',
              {
                duration: 0,
                tokens: 0,
              }
            );
          }
        } else if (activeProvider === 'deepseek') {
          try {
            await onlineModelService.sendMessageToDeepSeek(
              [...processedMessages]
                .filter(msg => msg.content.trim() !== '')
                .map(msg => ({ 
                  id: generateRandomId(), 
                  role: msg.role as 'system' | 'user' | 'assistant', 
                  content: msg.content 
                })),
              {
                temperature: settings.temperature,
                maxTokens: settings.maxTokens,
                topP: settings.topP,
                stream: true,
                streamTokens: true
              },
              streamCallback
            );
            
            if (!cancelGenerationRef.current) {
              let finalAvgTokenTime = undefined;
              if (firstTokenTime !== null && tokenCount > 0) {
                const timeAfterFirstToken = Date.now() - (startTime + firstTokenTime);
                finalAvgTokenTime = timeAfterFirstToken / tokenCount;
              }
              
              await chatManager.updateMessageContent(
                messageId,
                fullResponse,
                '',
                {
                  duration: (Date.now() - startTime) / 1000,
                  tokens: tokenCount,
                  firstTokenTime: firstTokenTime || undefined,
                  avgTokenTime: finalAvgTokenTime && finalAvgTokenTime > 0 ? finalAvgTokenTime : undefined
                }
              );
            }
          } catch (error) {
            handleApiError(error, 'DeepSeek');
            
            await chatManager.updateMessageContent(
              messageId,
              'Sorry, an error occurred while generating a response. Please try again.',
              '',
              {
                duration: 0,
                tokens: 0,
              }
            );
          }
        } else if (activeProvider === 'claude') {
          try {
            await onlineModelService.sendMessageToClaude(
              [...processedMessages]
                .filter(msg => msg.content.trim() !== '')
                .map(msg => ({ 
                  id: generateRandomId(), 
                  role: msg.role as 'system' | 'user' | 'assistant', 
                  content: msg.content 
                })),
              {
                temperature: settings.temperature,
                maxTokens: settings.maxTokens,
                topP: settings.topP,
                stream: true,
                streamTokens: true
              },
              streamCallback
            );
            
            if (!cancelGenerationRef.current) {
              let finalAvgTokenTime = undefined;
              if (firstTokenTime !== null && tokenCount > 0) {
                const timeAfterFirstToken = Date.now() - (startTime + firstTokenTime);
                finalAvgTokenTime = timeAfterFirstToken / tokenCount;
              }
              
              await chatManager.updateMessageContent(
                messageId,
                fullResponse,
                '',
                {
                  duration: (Date.now() - startTime) / 1000,
                  tokens: tokenCount,
                  firstTokenTime: firstTokenTime || undefined,
                  avgTokenTime: finalAvgTokenTime && finalAvgTokenTime > 0 ? finalAvgTokenTime : undefined
                }
              );
            }
          } catch (error) {
            handleApiError(error, 'Claude');
            
            await chatManager.updateMessageContent(
              messageId,
              'Sorry, an error occurred while generating a response. Please try again.',
              '',
              {
                duration: 0,
                tokens: 0,
              }
            );
          }
        } else {
          await chatManager.updateMessageContent(
            messageId,
            `This model provider (${activeProvider}) is not yet implemented.`,
            '',
            {
              duration: 0,
              tokens: 0,
            }
          );
        }
      } else {
        await llamaManager.generateResponse(
          processedMessages.map(msg => ({ role: msg.role, content: msg.content })),
          (token) => {
            if (cancelGenerationRef.current) {
              return false;
            }
            
            if (firstTokenTime === null && !isThinking && token.trim().length > 0 && !token.includes('<think>') && !token.includes('</think>')) {
              firstTokenTime = Date.now() - startTime;
            }
            
            if (token.includes('<think>')) {
              isThinking = true;
              return true;
            }
            if (token.includes('</think>')) {
              isThinking = false;
              return true;
            }
            
            tokenCount++;
            if (isThinking) {
              thinking += token;
              setStreamingThinking(thinking.trim());
            } else {
              fullResponse += token;
              setStreamingMessage(fullResponse);
            }
            
            const duration = (Date.now() - startTime) / 1000;
            let avgTokenTime = undefined;
            
            if (firstTokenTime !== null && tokenCount > 0) {
              const timeAfterFirstToken = Date.now() - (startTime + firstTokenTime);
              avgTokenTime = timeAfterFirstToken / tokenCount;
            }
            
            setStreamingStats({
              tokens: tokenCount,
              duration: duration,
              firstTokenTime: firstTokenTime || undefined,
              avgTokenTime: avgTokenTime && avgTokenTime > 0 ? avgTokenTime : undefined
            });
            
            updateCounter++;
            if (updateCounter % 20 === 0) {
              let debouncedAvgTokenTime = undefined;
              if (firstTokenTime !== null && tokenCount > 0) {
                const timeAfterFirstToken = Date.now() - (startTime + firstTokenTime);
                debouncedAvgTokenTime = timeAfterFirstToken / tokenCount;
              }
              
              updateMessageContentDebounced(
                messageId,
                fullResponse,
                thinking.trim(),
                {
                  duration: (Date.now() - startTime) / 1000,
                  tokens: tokenCount,
                  firstTokenTime: firstTokenTime || undefined,
                  avgTokenTime: debouncedAvgTokenTime && debouncedAvgTokenTime > 0 ? debouncedAvgTokenTime : undefined
                }
              );
            }
            
            return !cancelGenerationRef.current;
          },
          settings
        );
      }
      
      if (!cancelGenerationRef.current) {
        let finalAvgTokenTime = undefined;
        if (firstTokenTime !== null && tokenCount > 0) {
          const timeAfterFirstToken = Date.now() - (startTime + firstTokenTime);
          finalAvgTokenTime = timeAfterFirstToken / tokenCount;
        }
        
        await chatManager.updateMessageContent(
          messageId,
          fullResponse,
          thinking.trim(),
          {
            duration: (Date.now() - startTime) / 1000,
            tokens: tokenCount,
            firstTokenTime: firstTokenTime || undefined,
            avgTokenTime: finalAvgTokenTime && finalAvgTokenTime > 0 ? finalAvgTokenTime : undefined
          }
        );
      }
      
      setIsStreaming(false);
      setStreamingMessageId(null);
      setStreamingThinking('');
      setStreamingStats(null);
      setIsRegenerating(false);
      
    } catch (error) {
      showDialog(
        'Error',
        'Failed to generate response',
        [<Button key="ok" onPress={hideDialog}>OK</Button>]
      );
      setIsStreaming(false);
      setStreamingMessageId(null);
      setStreamingThinking('');
      setStreamingStats(null);
      setIsRegenerating(false);
    }
  };

>>>>>>> 829f1f82
  const copyToClipboard = (text: string) => {
    Clipboard.setString(text);
    if (Platform.OS === 'android') {
      ToastAndroid.show('Copied to clipboard', ToastAndroid.SHORT);
    } else {
      setShowCopyToast(true);
      
      if (copyToastTimeoutRef.current) {
        clearTimeout(copyToastTimeoutRef.current);
      }
      
      copyToastMessageRef.current = 'Copied to clipboard';
      
      copyToastTimeoutRef.current = setTimeout(() => {
        setShowCopyToast(false);
      }, 2000);
    }
  };

  const handleEditingStateChange = useCallback((isEditing: boolean) => {
    setIsEditingMessage(isEditing);
  }, []);

  const handleStartEdit = useCallback((messageId: string, content: string) => {
    setEditingMessageId(messageId);
    setEditingMessageText(content);
    setIsEditingMessage(true);
  }, []);

  const handleSaveEdit = useCallback(async (text: string) => {
    if (!editingMessageId || !text.trim()) {
      handleCancelEdit();
      return;
    }
<<<<<<< HEAD

    try {
      const originalMessage = messages.find(msg => msg.id === editingMessageId);
      if (!originalMessage) {
        Alert.alert('Error', 'Original message not found');
        return;
      }

      let finalContent = text.trim();

      try {
        const parsedOriginal = JSON.parse(originalMessage.content);
        
        if (parsedOriginal && parsedOriginal.type === 'file_upload') {
          finalContent = JSON.stringify({
            ...parsedOriginal,
            userContent: text.trim()
          });
        } else if (parsedOriginal && parsedOriginal.type === 'multimodal' && parsedOriginal.content) {
          const updatedContent = parsedOriginal.content.map((item: any) => {
            if (item.type === 'text') {
              return { ...item, text: text.trim() };
            }
            return item;
          });
          finalContent = JSON.stringify({
            ...parsedOriginal,
            content: updatedContent
          });
        } else if (parsedOriginal && parsedOriginal.type === 'ocr_result') {
          finalContent = JSON.stringify({
            ...parsedOriginal,
            userPrompt: text.trim()
          });
        }
      } catch (e) {
        finalContent = text.trim();
      }

      const success = await chatManager.editMessage(editingMessageId, finalContent);
      
      if (success) {
        handleCancelEdit();
        setTimeout(() => {
          processMessage();
        }, 50);
      } else {
        Alert.alert('Error', 'Failed to edit message');
      }
    } catch (error) {
      Alert.alert('Error', 'Failed to edit message');
    }
  }, [editingMessageId, messages]);

  const handleCancelEdit = useCallback(() => {
    setEditingMessageId(null);
    setEditingMessageText('');
    setIsEditingMessage(false);
  }, []);
=======
>>>>>>> 829f1f82

    try {
      const originalMessage = messages.find(msg => msg.id === editingMessageId);
      if (!originalMessage) {
        Alert.alert('Error', 'Original message not found');
        return;
      }

      let finalContent = text.trim();

      try {
        const parsedOriginal = JSON.parse(originalMessage.content);
        
        if (parsedOriginal && parsedOriginal.type === 'file_upload') {
          finalContent = JSON.stringify({
            ...parsedOriginal,
            userContent: text.trim()
          });
        } else if (parsedOriginal && parsedOriginal.type === 'multimodal' && parsedOriginal.content) {
          const updatedContent = parsedOriginal.content.map((item: any) => {
            if (item.type === 'text') {
              return { ...item, text: text.trim() };
            }
            return item;
          });
          finalContent = JSON.stringify({
            ...parsedOriginal,
            content: updatedContent
          });
        } else if (parsedOriginal && parsedOriginal.type === 'ocr_result') {
          finalContent = JSON.stringify({
            ...parsedOriginal,
            userPrompt: text.trim()
          });
        }
      } catch (e) {
        finalContent = text.trim();
      }

      const success = await chatManager.editMessage(editingMessageId, finalContent);
      
      if (success) {
        handleCancelEdit();
        setTimeout(() => {
          processMessage();
        }, 50);
      } else {
        Alert.alert('Error', 'Failed to edit message');
      }
    } catch (error) {
      Alert.alert('Error', 'Failed to edit message');
    }
  }, [editingMessageId, messages]);

  const handleCancelEdit = useCallback(() => {
    setEditingMessageId(null);
    setEditingMessageText('');
    setIsEditingMessage(false);
  }, []);
  const handleRegenerate = async () => {
    if (messages.length < 2) return;
    
    await stopGenerationIfRunning();
    
    const settings = await getEffectiveSettings();
    
<<<<<<< HEAD
    const hasLocalModel = !!llamaManager.getModelPath();
    
    let hasValidModel = false;
    let validProvider = activeProvider;
    
    if (!activeProvider) {
      hasValidModel = false;
      validProvider = null;
    } else if (activeProvider === 'local') {
      hasValidModel = hasLocalModel;
    } else {
      try {
        const hasApiKey = await onlineModelService.hasApiKey(activeProvider);
        hasValidModel = hasApiKey;
        if (!hasApiKey) {
          validProvider = null;
          setActiveProvider(null);
        }
      } catch (error) {
        hasValidModel = false;
        validProvider = null;
        setActiveProvider(null);
      }
    }
    
    if (!hasValidModel || !validProvider) {
=======
    if (!llamaManager.getModelPath() && !activeProvider) {
>>>>>>> 829f1f82
      showDialog(
        'No Model Selected',
        'Please select a model first to regenerate a response.',
        [<Button key="ok" onPress={hideDialog}>OK</Button>]
      );
      return;
    }
    
    const lastUserMessageIndex = [...messages].reverse().findIndex(msg => msg.role === 'user');
    if (lastUserMessageIndex === -1) return;
    
    const newMessages = messages.slice(0, -1);
    
<<<<<<< HEAD
    setMessages(newMessages);
    await saveMessagesImmediate(newMessages);
    
=======
>>>>>>> 829f1f82
    const assistantMessage: ChatMessage = {
      id: generateRandomId(),
      content: '',
      role: 'assistant',
      stats: {
        duration: 0,
        tokens: 0,
      },
    };
    
    const updatedMessages = [...newMessages, assistantMessage];
    setMessages(updatedMessages);
    await saveMessagesImmediate(updatedMessages);
    setIsRegenerating(true);
    cancelGenerationRef.current = false;
    
    setStreamingMessageId(assistantMessage.id);
    setStreamingMessage('');
    setStreamingThinking('');
    setStreamingStats({ tokens: 0, duration: 0 });
    setIsStreaming(true);
    
    const startTime = Date.now();
    let tokenCount = 0;
    let fullResponse = '';
    let thinking = '';
    let isThinking = false;
    let firstTokenTime: number | null = null;
    
    try {
<<<<<<< HEAD
      const isOnlineModel = validProvider && validProvider !== 'local';
      
      if (isOnlineModel) {
        if (validProvider === 'gemini') {
=======
      const isOnlineModel = activeProvider && activeProvider !== 'local';
      
      if (isOnlineModel) {
        if (activeProvider === 'gemini') {
>>>>>>> 829f1f82
          try {
            await onlineModelService.sendMessageToGemini(
              [...newMessages]
                .filter(msg => msg.content.trim() !== '')
                .map(msg => ({ 
                  id: generateRandomId(), 
                  role: msg.role as 'system' | 'user' | 'assistant', 
                  content: msg.content 
                })),
              {
                temperature: settings.temperature,
                maxTokens: settings.maxTokens,
                topP: settings.topP,
                stream: true,
                streamTokens: true
              },
              (partialResponse) => {
                if (cancelGenerationRef.current) {
                  return false;
                }
                
<<<<<<< HEAD
                const currentTime = Date.now();
                
                if (firstTokenTime === null && partialResponse.trim().length > 0) {
                  firstTokenTime = currentTime - startTime;
                }
                
                const wordCount = partialResponse.trim().split(/\s+/).filter(word => word.length > 0).length;
                tokenCount = Math.max(1, Math.ceil(wordCount * 1.33));
                fullResponse = partialResponse;
                
                const duration = (currentTime - startTime) / 1000;
                let avgTokenTime = undefined;
                
                if (firstTokenTime !== null && tokenCount > 0) {
                  const timeAfterFirstToken = currentTime - (startTime + firstTokenTime);
                  avgTokenTime = timeAfterFirstToken / tokenCount;
                }
                
                setStreamingMessage(partialResponse);
                setStreamingStats({
                  tokens: tokenCount,
                  duration: duration,
                  firstTokenTime: firstTokenTime || undefined,
                  avgTokenTime: avgTokenTime && avgTokenTime > 0 ? avgTokenTime : undefined
                });
                
                if (tokenCount % 5 === 0 || partialResponse.endsWith('.') || partialResponse.endsWith('!') || partialResponse.endsWith('?')) {
                  let debouncedAvgTokenTime = undefined;
                  if (firstTokenTime !== null && tokenCount > 0) {
                    const timeAfterFirstToken = Date.now() - (startTime + firstTokenTime);
                    debouncedAvgTokenTime = timeAfterFirstToken / tokenCount;
                  }
                  
=======
                tokenCount = partialResponse.split(/\s+/).length;
                fullResponse = partialResponse;
                
                setStreamingMessage(partialResponse);
                setStreamingStats({
                  tokens: tokenCount,
                  duration: (Date.now() - startTime) / 1000
                });
                
                if (tokenCount % 5 === 0 || partialResponse.endsWith('.') || partialResponse.endsWith('!') || partialResponse.endsWith('?')) {
>>>>>>> 829f1f82
                  const finalMessage: ChatMessage = {
                    ...assistantMessage,
                    content: partialResponse,
                    stats: {
                      duration: (Date.now() - startTime) / 1000,
                      tokens: tokenCount,
<<<<<<< HEAD
                      firstTokenTime: firstTokenTime || undefined,
                      avgTokenTime: debouncedAvgTokenTime && debouncedAvgTokenTime > 0 ? debouncedAvgTokenTime : undefined
=======
>>>>>>> 829f1f82
                    }
                  };
                  
                  const finalMessages = [...newMessages, finalMessage];
                  setMessages(finalMessages);
<<<<<<< HEAD
=======
                  saveMessages(finalMessages);
>>>>>>> 829f1f82
                }
                
                return !cancelGenerationRef.current;
              }
            );
            
            if (!cancelGenerationRef.current) {
<<<<<<< HEAD
              let finalAvgTokenTime = undefined;
              if (firstTokenTime !== null && tokenCount > 0) {
                const timeAfterFirstToken = Date.now() - (startTime + firstTokenTime);
                finalAvgTokenTime = timeAfterFirstToken / tokenCount;
              }
              
=======
>>>>>>> 829f1f82
              const finalMessage: ChatMessage = {
                id: assistantMessage.id,
                role: assistantMessage.role,
                content: fullResponse,
                stats: {
                  duration: (Date.now() - startTime) / 1000,
                  tokens: tokenCount,
<<<<<<< HEAD
                  firstTokenTime: firstTokenTime || undefined,
                  avgTokenTime: finalAvgTokenTime && finalAvgTokenTime > 0 ? finalAvgTokenTime : undefined
=======
>>>>>>> 829f1f82
                }
              };
              
              const finalMessages = [...newMessages, finalMessage];
              setMessages(finalMessages);
<<<<<<< HEAD
              saveMessagesDebounced.cancel();
              await saveMessagesImmediate(finalMessages);
=======
              saveMessages(finalMessages);
>>>>>>> 829f1f82
            }
          } catch (error) {
            handleApiError(error, 'Gemini');
            setIsRegenerating(false);
<<<<<<< HEAD
          }
        } else if (validProvider === 'chatgpt') {
          try {
            await onlineModelService.sendMessageToOpenAI(
              [...newMessages]
                .filter(msg => msg.content.trim() !== '')
                .map(msg => ({ 
                  id: generateRandomId(), 
                  role: msg.role as 'system' | 'user' | 'assistant', 
                  content: msg.content 
                })),
              {
                temperature: settings.temperature,
                maxTokens: settings.maxTokens,
                topP: settings.topP,
                stream: true,
                streamTokens: true
              },
              (partialResponse) => {
                if (cancelGenerationRef.current) {
                  return false;
                }
                
                const currentTime = Date.now();
                
                if (firstTokenTime === null && partialResponse.trim().length > 0) {
                  firstTokenTime = currentTime - startTime;
                }
                
                const wordCount = partialResponse.trim().split(/\s+/).filter(word => word.length > 0).length;
                tokenCount = Math.max(1, Math.ceil(wordCount * 1.33));
                fullResponse = partialResponse;
                
                const duration = (currentTime - startTime) / 1000;
                let avgTokenTime = undefined;
                
                if (firstTokenTime !== null && tokenCount > 0) {
                  const timeAfterFirstToken = currentTime - (startTime + firstTokenTime);
                  avgTokenTime = timeAfterFirstToken / tokenCount;
                }
                
                setStreamingMessage(partialResponse);
                setStreamingStats({
                  tokens: tokenCount,
                  duration: duration,
                  firstTokenTime: firstTokenTime || undefined,
                  avgTokenTime: avgTokenTime && avgTokenTime > 0 ? avgTokenTime : undefined
                });
                
                if (tokenCount % 5 === 0 || partialResponse.endsWith('.') || partialResponse.endsWith('!') || partialResponse.endsWith('?')) {
                  let debouncedAvgTokenTime = undefined;
                  if (firstTokenTime !== null && tokenCount > 0) {
                    const timeAfterFirstToken = Date.now() - (startTime + firstTokenTime);
                    debouncedAvgTokenTime = timeAfterFirstToken / tokenCount;
                  }
                  
                  const finalMessage: ChatMessage = {
                    ...assistantMessage,
                    content: partialResponse,
                    stats: {
                      duration: (Date.now() - startTime) / 1000,
                      tokens: tokenCount,
                      firstTokenTime: firstTokenTime || undefined,
                      avgTokenTime: debouncedAvgTokenTime && debouncedAvgTokenTime > 0 ? debouncedAvgTokenTime : undefined
                    }
                  };
                  
                  const finalMessages = [...newMessages, finalMessage];
                  setMessages(finalMessages);
                }
                
                return !cancelGenerationRef.current;
              }
            );
            
            if (!cancelGenerationRef.current) {
              let finalAvgTokenTime = undefined;
              if (firstTokenTime !== null && tokenCount > 0) {
                const timeAfterFirstToken = Date.now() - (startTime + firstTokenTime);
                finalAvgTokenTime = timeAfterFirstToken / tokenCount;
              }
              
              const finalMessage: ChatMessage = {
                id: assistantMessage.id,
                role: assistantMessage.role,
                content: fullResponse,
                stats: {
                  duration: (Date.now() - startTime) / 1000,
                  tokens: tokenCount,
                  firstTokenTime: firstTokenTime || undefined,
                  avgTokenTime: finalAvgTokenTime && finalAvgTokenTime > 0 ? finalAvgTokenTime : undefined
                }
              };
              
              const finalMessages = [...newMessages, finalMessage];
              setMessages(finalMessages);
              saveMessagesDebounced.cancel();
              await saveMessagesImmediate(finalMessages);
            }
          } catch (error) {
            handleApiError(error, 'OpenAI');
            setIsRegenerating(false);
          }
        } else if (validProvider === 'deepseek') {
          try {
            await onlineModelService.sendMessageToDeepSeek(
=======
          }
        } else if (activeProvider === 'chatgpt') {
          try {
            await onlineModelService.sendMessageToOpenAI(
>>>>>>> 829f1f82
              [...newMessages]
                .filter(msg => msg.content.trim() !== '')
                .map(msg => ({ 
                  id: generateRandomId(), 
                  role: msg.role as 'system' | 'user' | 'assistant', 
                  content: msg.content 
                })),
              {
                temperature: settings.temperature,
                maxTokens: settings.maxTokens,
                topP: settings.topP,
                stream: true,
                streamTokens: true
              },
              (partialResponse) => {
                if (cancelGenerationRef.current) {
                  return false;
                }
                
<<<<<<< HEAD
                const currentTime = Date.now();
                
                if (firstTokenTime === null && partialResponse.trim().length > 0) {
                  firstTokenTime = currentTime - startTime;
                }
                
                const wordCount = partialResponse.trim().split(/\s+/).filter(word => word.length > 0).length;
                tokenCount = Math.max(1, Math.ceil(wordCount * 1.33));
                fullResponse = partialResponse;
                
                const duration = (currentTime - startTime) / 1000;
                let avgTokenTime = undefined;
                
                if (firstTokenTime !== null && tokenCount > 0) {
                  const timeAfterFirstToken = currentTime - (startTime + firstTokenTime);
                  avgTokenTime = timeAfterFirstToken / tokenCount;
                }
                
                setStreamingMessage(partialResponse);
                setStreamingStats({
                  tokens: tokenCount,
                  duration: duration,
                  firstTokenTime: firstTokenTime || undefined,
                  avgTokenTime: avgTokenTime && avgTokenTime > 0 ? avgTokenTime : undefined
                });
                
                if (tokenCount % 5 === 0 || partialResponse.endsWith('.') || partialResponse.endsWith('!') || partialResponse.endsWith('?')) {
                  let debouncedAvgTokenTime = undefined;
                  if (firstTokenTime !== null && tokenCount > 0) {
                    const timeAfterFirstToken = Date.now() - (startTime + firstTokenTime);
                    debouncedAvgTokenTime = timeAfterFirstToken / tokenCount;
                  }
                  
=======
                tokenCount = partialResponse.split(/\s+/).length;
                fullResponse = partialResponse;
                
                setStreamingMessage(partialResponse);
                setStreamingStats({
                  tokens: tokenCount,
                  duration: (Date.now() - startTime) / 1000
                });
                
                if (tokenCount % 5 === 0 || partialResponse.endsWith('.') || partialResponse.endsWith('!') || partialResponse.endsWith('?')) {
>>>>>>> 829f1f82
                  const finalMessage: ChatMessage = {
                    ...assistantMessage,
                    content: partialResponse,
                    stats: {
                      duration: (Date.now() - startTime) / 1000,
                      tokens: tokenCount,
<<<<<<< HEAD
                      firstTokenTime: firstTokenTime || undefined,
                      avgTokenTime: debouncedAvgTokenTime && debouncedAvgTokenTime > 0 ? debouncedAvgTokenTime : undefined
=======
>>>>>>> 829f1f82
                    }
                  };
                  
                  const finalMessages = [...newMessages, finalMessage];
                  setMessages(finalMessages);
<<<<<<< HEAD
=======
                  saveMessages(finalMessages);
>>>>>>> 829f1f82
                }
                
                return !cancelGenerationRef.current;
              }
            );
            
            if (!cancelGenerationRef.current) {
<<<<<<< HEAD
              let finalAvgTokenTime = undefined;
              if (firstTokenTime !== null && tokenCount > 0) {
                const timeAfterFirstToken = Date.now() - (startTime + firstTokenTime);
                finalAvgTokenTime = timeAfterFirstToken / tokenCount;
              }
              
=======
>>>>>>> 829f1f82
              const finalMessage: ChatMessage = {
                id: assistantMessage.id,
                role: assistantMessage.role,
                content: fullResponse,
                stats: {
                  duration: (Date.now() - startTime) / 1000,
                  tokens: tokenCount,
<<<<<<< HEAD
                  firstTokenTime: firstTokenTime || undefined,
                  avgTokenTime: finalAvgTokenTime && finalAvgTokenTime > 0 ? finalAvgTokenTime : undefined
=======
>>>>>>> 829f1f82
                }
              };
              
              const finalMessages = [...newMessages, finalMessage];
              setMessages(finalMessages);
<<<<<<< HEAD
              saveMessagesDebounced.cancel();
              await saveMessagesImmediate(finalMessages);
            }
          } catch (error) {
            handleApiError(error, 'DeepSeek');
            setIsRegenerating(false);
          }
        } else if (validProvider === 'claude') {
          try {
            await onlineModelService.sendMessageToClaude(
=======
              saveMessages(finalMessages);
            }
          } catch (error) {
            handleApiError(error, 'OpenAI');
            setIsRegenerating(false);
          }
        } else if (activeProvider === 'deepseek') {
          try {
            await onlineModelService.sendMessageToDeepSeek(
>>>>>>> 829f1f82
              [...newMessages]
                .filter(msg => msg.content.trim() !== '')
                .map(msg => ({ 
                  id: generateRandomId(), 
                  role: msg.role as 'system' | 'user' | 'assistant', 
                  content: msg.content 
                })),
              {
                temperature: settings.temperature,
                maxTokens: settings.maxTokens,
                topP: settings.topP,
                stream: true,
                streamTokens: true
              },
              (partialResponse) => {
                if (cancelGenerationRef.current) {
                  return false;
                }
                
<<<<<<< HEAD
                const currentTime = Date.now();
                
                if (firstTokenTime === null && partialResponse.trim().length > 0) {
                  firstTokenTime = currentTime - startTime;
                }
                
                const wordCount = partialResponse.trim().split(/\s+/).filter(word => word.length > 0).length;
                tokenCount = Math.max(1, Math.ceil(wordCount * 1.33));
                fullResponse = partialResponse;
                
                const duration = (currentTime - startTime) / 1000;
                let avgTokenTime = undefined;
                
                if (firstTokenTime !== null && tokenCount > 0) {
                  const timeAfterFirstToken = currentTime - (startTime + firstTokenTime);
                  avgTokenTime = timeAfterFirstToken / tokenCount;
                }
                
                setStreamingMessage(partialResponse);
                setStreamingStats({
                  tokens: tokenCount,
                  duration: duration,
                  firstTokenTime: firstTokenTime || undefined,
                  avgTokenTime: avgTokenTime && avgTokenTime > 0 ? avgTokenTime : undefined
                });
                
                if (tokenCount % 5 === 0 || partialResponse.endsWith('.') || partialResponse.endsWith('!') || partialResponse.endsWith('?')) {
                  let debouncedAvgTokenTime = undefined;
                  if (firstTokenTime !== null && tokenCount > 0) {
                    const timeAfterFirstToken = Date.now() - (startTime + firstTokenTime);
                    debouncedAvgTokenTime = timeAfterFirstToken / tokenCount;
                  }
                  
=======
                tokenCount = partialResponse.split(/\s+/).length;
                fullResponse = partialResponse;
                
                setStreamingMessage(partialResponse);
                setStreamingStats({
                  tokens: tokenCount,
                  duration: (Date.now() - startTime) / 1000
                });
                
                if (tokenCount % 5 === 0 || partialResponse.endsWith('.') || partialResponse.endsWith('!') || partialResponse.endsWith('?')) {
>>>>>>> 829f1f82
                  const finalMessage: ChatMessage = {
                    ...assistantMessage,
                    content: partialResponse,
                    stats: {
                      duration: (Date.now() - startTime) / 1000,
                      tokens: tokenCount,
<<<<<<< HEAD
                      firstTokenTime: firstTokenTime || undefined,
                      avgTokenTime: debouncedAvgTokenTime && debouncedAvgTokenTime > 0 ? debouncedAvgTokenTime : undefined
=======
>>>>>>> 829f1f82
                    }
                  };
                  
                  const finalMessages = [...newMessages, finalMessage];
                  setMessages(finalMessages);
<<<<<<< HEAD
=======
                  saveMessages(finalMessages);
>>>>>>> 829f1f82
                }
                
                return !cancelGenerationRef.current;
              }
            );
            
            if (!cancelGenerationRef.current) {
<<<<<<< HEAD
              let finalAvgTokenTime = undefined;
              if (firstTokenTime !== null && tokenCount > 0) {
                const timeAfterFirstToken = Date.now() - (startTime + firstTokenTime);
                finalAvgTokenTime = timeAfterFirstToken / tokenCount;
              }
              
=======
>>>>>>> 829f1f82
              const finalMessage: ChatMessage = {
                id: assistantMessage.id,
                role: assistantMessage.role,
                content: fullResponse,
                stats: {
                  duration: (Date.now() - startTime) / 1000,
                  tokens: tokenCount,
<<<<<<< HEAD
                  firstTokenTime: firstTokenTime || undefined,
                  avgTokenTime: finalAvgTokenTime && finalAvgTokenTime > 0 ? finalAvgTokenTime : undefined
=======
>>>>>>> 829f1f82
                }
              };
              
              const finalMessages = [...newMessages, finalMessage];
              setMessages(finalMessages);
<<<<<<< HEAD
              saveMessagesDebounced.cancel();
              await saveMessagesImmediate(finalMessages);
            }
          } catch (error) {
            handleApiError(error, 'Claude');
            setIsRegenerating(false);
          }
        } else {
          const finalMessage: ChatMessage = {
            ...assistantMessage,
            content: `This model provider (${validProvider}) is not yet implemented.`,
            stats: {
              duration: 0,
              tokens: 0,
            }
          };
          
          const finalMessages = [...newMessages, finalMessage];
          setMessages(finalMessages);
          saveMessages(finalMessages);
        }
      } else {
        await llamaManager.generateResponse(
          [...newMessages].map(msg => ({ role: msg.role, content: msg.content })),
          (token) => {
            if (cancelGenerationRef.current) {
              return false;
            }
            
            if (token.includes('<think>')) {
              isThinking = true;
              return true;
            }
            if (token.includes('</think>')) {
              isThinking = false;
              return true;
            }
            
            const currentTime = Date.now();
            
            if (firstTokenTime === null && !isThinking && token.trim().length > 0) {
              firstTokenTime = currentTime - startTime;
            }
            
            tokenCount++;
            if (isThinking) {
              thinking += token;
              setStreamingThinking(thinking.trim());
            } else {
              fullResponse += token;
              setStreamingMessage(fullResponse);
            }
            
            const duration = (currentTime - startTime) / 1000;
            let avgTokenTime = undefined;
            
            if (firstTokenTime !== null && tokenCount > 0 && !isThinking) {
              const timeAfterFirstToken = currentTime - (startTime + firstTokenTime);
              avgTokenTime = timeAfterFirstToken / Math.max(1, tokenCount);
            }
            
            setStreamingStats({
              tokens: tokenCount,
              duration: duration,
              firstTokenTime: firstTokenTime || undefined,
              avgTokenTime: avgTokenTime && avgTokenTime > 0 ? avgTokenTime : undefined
            });
            
            if (tokenCount % 10 === 0) {
              let debouncedAvgTokenTime = undefined;
              if (firstTokenTime !== null && tokenCount > 0) {
                const timeAfterFirstToken = Date.now() - (startTime + firstTokenTime);
                debouncedAvgTokenTime = timeAfterFirstToken / Math.max(1, tokenCount);
              }
              
              const finalMessage: ChatMessage = {
                ...assistantMessage,
                content: fullResponse,
                stats: {
                  duration: (Date.now() - startTime) / 1000,
                  tokens: tokenCount,
                  firstTokenTime: firstTokenTime || undefined,
                  avgTokenTime: debouncedAvgTokenTime && debouncedAvgTokenTime > 0 ? debouncedAvgTokenTime : undefined
                }
              };
              
              const finalMessages = [...newMessages, finalMessage];
              setMessages(finalMessages);
            }
            
            return !cancelGenerationRef.current;
          },
          settings
        );
        
        if (!cancelGenerationRef.current) {
          let finalAvgTokenTime = undefined;
          if (firstTokenTime !== null && tokenCount > 0) {
            const timeAfterFirstToken = Date.now() - (startTime + firstTokenTime);
            finalAvgTokenTime = timeAfterFirstToken / Math.max(1, tokenCount);
=======
              saveMessages(finalMessages);
            }
          } catch (error) {
            handleApiError(error, 'DeepSeek');
            setIsRegenerating(false);
          }
        } else if (activeProvider === 'claude') {
          try {
            await onlineModelService.sendMessageToClaude(
              [...newMessages]
                .filter(msg => msg.content.trim() !== '')
                .map(msg => ({ 
                  id: generateRandomId(), 
                  role: msg.role as 'system' | 'user' | 'assistant', 
                  content: msg.content 
                })),
              {
                temperature: settings.temperature,
                maxTokens: settings.maxTokens,
                topP: settings.topP,
                stream: true,
                streamTokens: true
              },
              (partialResponse) => {
                if (cancelGenerationRef.current) {
                  return false;
                }
                
                tokenCount = partialResponse.split(/\s+/).length;
                fullResponse = partialResponse;
                
                setStreamingMessage(partialResponse);
                setStreamingStats({
                  tokens: tokenCount,
                  duration: (Date.now() - startTime) / 1000
                });
                
                if (tokenCount % 5 === 0 || partialResponse.endsWith('.') || partialResponse.endsWith('!') || partialResponse.endsWith('?')) {
                  const finalMessage: ChatMessage = {
                    ...assistantMessage,
                    content: partialResponse,
                    stats: {
                      duration: (Date.now() - startTime) / 1000,
                      tokens: tokenCount,
                    }
                  };
                  
                  const finalMessages = [...newMessages, finalMessage];
                  setMessages(finalMessages);
                  saveMessages(finalMessages);
                }
                
                return !cancelGenerationRef.current;
              }
            );
            
            if (!cancelGenerationRef.current) {
              const finalMessage: ChatMessage = {
                id: assistantMessage.id,
                role: assistantMessage.role,
                content: fullResponse,
                stats: {
                  duration: (Date.now() - startTime) / 1000,
                  tokens: tokenCount,
                }
              };
              
              const finalMessages = [...newMessages, finalMessage];
              setMessages(finalMessages);
              saveMessages(finalMessages);
            }
          } catch (error) {
            handleApiError(error, 'Claude');
            setIsRegenerating(false);
>>>>>>> 829f1f82
          }
        } else {
          const finalMessage: ChatMessage = {
            ...assistantMessage,
            content: `This model provider (${activeProvider}) is not yet implemented.`,
            stats: {
              duration: 0,
              tokens: 0,
            }
          };
          
<<<<<<< HEAD
          const finalMessage: ChatMessage = {
            id: assistantMessage.id,
            role: assistantMessage.role,
            content: fullResponse,
            stats: {
              duration: (Date.now() - startTime) / 1000,
              tokens: tokenCount,
              firstTokenTime: firstTokenTime || undefined,
              avgTokenTime: finalAvgTokenTime && finalAvgTokenTime > 0 ? finalAvgTokenTime : undefined
            }
          };
          
          const finalMessages = [...newMessages, finalMessage];
          setMessages(finalMessages);
          saveMessagesDebounced.cancel();
          await saveMessagesImmediate(finalMessages);
        }
=======
          const finalMessages = [...newMessages, finalMessage];
          setMessages(finalMessages);
          saveMessages(finalMessages);
        }
      } else {
        await llamaManager.generateResponse(
          [...newMessages].map(msg => ({ role: msg.role, content: msg.content })),
          (token) => {
            if (cancelGenerationRef.current) {
              return false;
            }
            
            if (token.includes('<think>')) {
              isThinking = true;
              return true;
            }
            if (token.includes('</think>')) {
              isThinking = false;
              return true;
            }
            
            tokenCount++;
            if (isThinking) {
              thinking += token;
              setStreamingThinking(thinking.trim());
            } else {
              fullResponse += token;
              setStreamingMessage(fullResponse);
            }
            
            setStreamingStats({
              tokens: tokenCount,
              duration: (Date.now() - startTime) / 1000
            });
            
            if (tokenCount % 10 === 0) {
              const finalMessage: ChatMessage = {
                ...assistantMessage,
                content: fullResponse,
                stats: {
                  duration: (Date.now() - startTime) / 1000,
                  tokens: tokenCount,
                }
              };
              
              const finalMessages = [...newMessages, finalMessage];
              setMessages(finalMessages);
              saveMessages(finalMessages);
            }
            
            return !cancelGenerationRef.current;
          },
          settings
        );
>>>>>>> 829f1f82
      }
      
    } catch (error) {
      showDialog(
        'Error',
        'Failed to regenerate response',
        [<Button key="ok" onPress={hideDialog}>OK</Button>]
      );
    } finally {
      setIsRegenerating(false);
      setIsStreaming(false);
      setStreamingMessageId(null);
      setStreamingThinking('');
      setStreamingStats(null);
      
      saveMessagesDebounced.cancel();
    }
  };

  const startNewChat = async () => {
    try {
      await stopGenerationIfRunning();
      
      if (chat && messages.some(msg => msg.role === 'user' || msg.role === 'assistant')) {
        await saveMessages(messages);
      }
      
      const newChat = await chatManager.createNewChat();
      setChat(newChat);
      setMessages(newChat.messages);
      
      setIsStreaming(false);
      setStreamingMessageId(null);
      setStreamingMessage('');
      setStreamingThinking('');
      setStreamingStats(null);
      setIsLoading(false);
      setIsRegenerating(false);
    } catch (error) {
    }
  };

  const loadChat = async (chatId: string) => {
    try {
      const success = await chatManager.setCurrentChat(chatId);
      
      if (success) {
        const currentChat = chatManager.getCurrentChat();
        
        if (currentChat) {
          setChat(currentChat);
          setMessages(currentChat.messages);
          
          setIsStreaming(false);
          setStreamingMessageId(null);
          setStreamingMessage('');
          setStreamingThinking('');
          setStreamingStats(null);
        }
      }
    } catch (error) {
      showDialog(
        'Error',
        'Failed to load chat',
        [<Button key="ok" onPress={hideDialog}>OK</Button>]
      );
    }
  };

  const handleMemoryWarningClose = async () => {
    try {
      await AsyncStorage.setItem('@memory_warning_shown', 'true');
      setShowMemoryWarning(false);
    } catch (error) {
    }
  };

  const handleModelSelect = async (model: 'local' | 'gemini' | 'chatgpt' | 'deepseek' | 'claude', modelPath?: string, projectorPath?: string) => {
    if (isLoading || isRegenerating || isStreaming) {
      showDialog(
        'Model In Use',
        'Cannot change model while generating a response. Please wait for the current generation to complete or cancel it.',
        [<Button key="ok" onPress={hideDialog}>OK</Button>]
      );
      return;
    }
<<<<<<< HEAD

    if (model !== 'local' && (!enableRemoteModels || !isLoggedIn)) {
      showDialog(
        'Remote Models Disabled',
        'Remote models require the "Enable Remote Models" setting to be turned on and you need to be signed in. Would you like to go to Settings to configure this?',
        [
          <Button key="cancel" onPress={hideDialog}>Cancel</Button>,
          <Button 
            key="settings" 
            onPress={() => {
              hideDialog();
              navigation.navigate('MainTabs', { screen: 'SettingsTab' });
            }}
          >
            Go to Settings
          </Button>
        ]
      );
      return;
    }
    
    if (model === 'local') {
      if (modelPath) {
        await loadModel(modelPath, projectorPath);
      }
      setActiveProvider('local');
      chatManager.setCurrentProvider('local');
    } else {
      if (model === 'gemini') {
        const hasApiKey = await onlineModelService.hasApiKey('gemini');
        if (!hasApiKey) {
          showDialog(
            'API Key Required',
            'Please set your Gemini API key in Settings before using this model.',
            [
              <Button 
                key="settings" 
                onPress={() => {
                  hideDialog();
                  navigation.navigate('MainTabs', { screen: 'SettingsTab' });
                }}
              >
                Go to Settings
              </Button>,
              <Button key="cancel" onPress={hideDialog}>Cancel</Button>
            ]
          );
          return;
        }
        await unloadModel();
        setActiveProvider('gemini');
        setSelectedModelPath('gemini');
        chatManager.setCurrentProvider('gemini');
      } else if (model === 'chatgpt' || model === 'deepseek' || model === 'claude') {
        await unloadModel();
        setActiveProvider(model);
        setSelectedModelPath(model);
        chatManager.setCurrentProvider(model);
      }
    }
  };

  useEffect(() => {
    const handleModelChange = () => {
      const modelPath = llamaManager.getModelPath();
      if (modelPath) {
        setActiveProvider('local');
        chatManager.setCurrentProvider('local');
      } else if (activeProvider === 'local') {
        setActiveProvider(null);
        chatManager.setCurrentProvider('local');
      }
    };
    
    const handleModelUnload = () => {
      if (activeProvider === 'local') {
        setActiveProvider(null);
      }
    };
    
    handleModelChange();
    
    const unsubscribeLoaded = llamaManager.addListener('model-loaded', handleModelChange);
    const unsubscribeUnloaded = llamaManager.addListener('model-unloaded', handleModelUnload);
    
    return () => {
      unsubscribeLoaded();
      unsubscribeUnloaded();
    };
  }, [activeProvider]);

  useEffect(() => {
    
    if (activeProvider) {
      chatManager.setCurrentProvider(activeProvider);
    }
  }, [activeProvider]);

  useEffect(() => {
    if (selectedModelPath === null && activeProvider !== null) {
      setActiveProvider(null);
    }
  }, [selectedModelPath, activeProvider]);

  useEffect(() => {
    const checkApiKey = async () => {
      if (activeProvider && activeProvider !== 'local') {
        if (!enableRemoteModels || !isLoggedIn) {
          showDialog(
            'Remote Models Disabled',
            'Remote models require the "Enable Remote Models" setting to be turned on and you need to be signed in. Would you like to go to Settings to configure this?',
            [
              <Button key="cancel" onPress={() => {
                hideDialog();
                if (llamaManager.isInitialized()) {
                  setActiveProvider('local');
                }
              }}>
                Cancel
              </Button>,
              <Button 
                key="settings" 
                onPress={() => {
                  hideDialog();
                  navigation.navigate('MainTabs', { screen: 'SettingsTab' });
                }}
              >
                Go to Settings
              </Button>
            ]
          );
          return;
        }
        
        const hasKey = await onlineModelService.hasApiKey(activeProvider);
        if (!hasKey) {
          showDialog(
            'API Key Required',
            `${activeProvider.charAt(0).toUpperCase() + activeProvider.slice(1)} requires an API key to function. Please add your API key in Settings.`,
            [
              <Button 
                key="settings" 
                onPress={() => {
                  hideDialog();
                  navigation.navigate('MainTabs', { screen: 'SettingsTab' });
                }}
              >
                Go to Settings
              </Button>,
              <Button 
                key="cancel" 
                onPress={() => {
                  hideDialog();
                  setActiveProvider('local');
                }}
              >
                Cancel
              </Button>
            ]
          );
        }
      }
    };
    
    checkApiKey();
  }, [activeProvider, navigation, enableRemoteModels, isLoggedIn]);

  const renderModelSelectorComponent = () => {
    let modelName = 'Select a Model';
    let iconName: keyof typeof MaterialCommunityIcons.glyphMap = "cube-outline";
    let currentModelPath = activeProvider === 'local' ? llamaManager.getModelPath() : activeProvider;
    
    if (activeProvider === 'local') {
      const modelPath = llamaManager.getModelPath();
      if (modelPath) {
        const modelFileName = modelPath.split('/').pop() || '';
        modelName = modelFileName.split('.')[0];
        iconName = "cube";
      }
    } else if (activeProvider === 'gemini') {
      modelName = 'Gemini';
      iconName = "cloud";
    } else if (activeProvider === 'chatgpt') {
      modelName = 'gpt-4o';
      iconName = "cloud";
    } else if (activeProvider === 'deepseek') {
      modelName = 'deepseek-r1';
      iconName = "cloud";
    } else if (activeProvider === 'claude') {
      modelName = 'Claude';
      iconName = "cloud";
    }
    
    return (
      <View style={styles.modelSelectorWrapper}>
        <ModelSelector 
          ref={modelSelectorRef}
          isOpen={shouldOpenModelSelector}
          onClose={() => setShouldOpenModelSelector(false)}
          preselectedModelPath={currentModelPath}
          isGenerating={isLoading || isRegenerating}
          onModelSelect={handleModelSelect}
        />
      </View>
    );
  };

  if (!chat) {
    return (
      <View style={[styles.container, styles.loadingContainer, { backgroundColor: themeColors.background }]}>
        <ActivityIndicator size="large" color={themeColors.primary} />
        <Text style={{marginTop: 10, color: themeColors.text}}>Loading Chat...</Text>
      </View>
    );
  }

  return (
    <SafeAreaView style={[styles.container, { backgroundColor: themeColors.background }]} edges={['left', 'right']}>
      <AppHeader 
        onNewChat={startNewChat}
        rightButtons={
          <View style={{ flexDirection: 'row', gap: 8 }}>
            <TouchableOpacity
              style={styles.headerButton}
              onPress={startNewChat}
              hitSlop={{ top: 10, bottom: 10, left: 10, right: 10 }}
            >
              <MaterialCommunityIcons name="plus" size={22} color={themeColors.headerText} />
            </TouchableOpacity>
            
            <TouchableOpacity
              style={styles.headerButton}
              onPress={() => navigation.navigate('ChatHistory')}
              hitSlop={{ top: 10, bottom: 10, left: 10, right: 10 }}
            >
              <MaterialCommunityIcons name="clock-outline" size={22} color={themeColors.headerText} />
            </TouchableOpacity>
          </View>
        } 
      />
      <View style={[styles.modelSelectorContainer, { borderBottomColor: themeColors.borderColor }]}>
         {renderModelSelectorComponent()}
      </View>
      <KeyboardAvoidingView
        style={styles.chatContainer}
        behavior={Platform.OS === "ios" ? "padding" : "height"}
        keyboardVerticalOffset={Platform.OS === "ios" ? 0 : 0}
      >
        <ChatView
           messages={messages}
           isStreaming={isStreaming}
           streamingMessageId={streamingMessageId}
           streamingMessage={streamingMessage}
           streamingThinking={streamingThinking}
           streamingStats={streamingStats}
           onCopyText={copyToClipboard}
           onRegenerateResponse={handleRegenerate}
           isRegenerating={isRegenerating}
           justCancelled={justCancelled}
           flatListRef={flatListRef}
           onEditMessageAndRegenerate={processMessage}
           onStopGeneration={stopGenerationIfRunning}
           onEditingStateChange={handleEditingStateChange}
           onStartEdit={handleStartEdit}
        />

=======

    if (model !== 'local' && (!enableRemoteModels || !isLoggedIn)) {
      showDialog(
        'Remote Models Disabled',
        'Remote models require the "Enable Remote Models" setting to be turned on and you need to be signed in. Would you like to go to Settings to configure this?',
        [
          <Button key="cancel" onPress={hideDialog}>Cancel</Button>,
          <Button 
            key="settings" 
            onPress={() => {
              hideDialog();
              navigation.navigate('MainTabs', { screen: 'SettingsTab' });
            }}
          >
            Go to Settings
          </Button>
        ]
      );
      return;
    }
    
    if (model === 'local') {
      if (modelPath) {
        await loadModel(modelPath, projectorPath);
      }
      setActiveProvider('local');
      chatManager.setCurrentProvider('local');
    } else {
      if (model === 'gemini') {
        const hasApiKey = await onlineModelService.hasApiKey('gemini');
        if (!hasApiKey) {
          showDialog(
            'API Key Required',
            'Please set your Gemini API key in Settings before using this model.',
            [
              <Button 
                key="settings" 
                onPress={() => {
                  hideDialog();
                  navigation.navigate('MainTabs', { screen: 'SettingsTab' });
                }}
              >
                Go to Settings
              </Button>,
              <Button key="cancel" onPress={hideDialog}>Cancel</Button>
            ]
          );
          return;
        }
        await unloadModel();
        setActiveProvider('gemini');
        setSelectedModelPath('gemini');
        chatManager.setCurrentProvider('gemini');
      } else if (model === 'chatgpt' || model === 'deepseek' || model === 'claude') {
        await unloadModel();
        setActiveProvider(model);
        setSelectedModelPath(model);
        chatManager.setCurrentProvider(model);
      }
    }
  };

  useEffect(() => {
    const handleModelChange = () => {
      const modelPath = llamaManager.getModelPath();
      if (modelPath) {
        setActiveProvider('local');
        chatManager.setCurrentProvider('local');
      } else if (activeProvider === null) {
        setActiveProvider('local');
        chatManager.setCurrentProvider('local');
      }
    };
    
    handleModelChange();
    
    const unsubscribe = llamaManager.addListener('model-loaded', handleModelChange);
    
    return () => {
      unsubscribe();
    };
  }, [activeProvider]);

  useEffect(() => {
    
    if (activeProvider) {
      chatManager.setCurrentProvider(activeProvider);
    }
  }, [activeProvider]);

  useEffect(() => {
    const checkApiKey = async () => {
      if (activeProvider && activeProvider !== 'local') {
        if (!enableRemoteModels || !isLoggedIn) {
          showDialog(
            'Remote Models Disabled',
            'Remote models require the "Enable Remote Models" setting to be turned on and you need to be signed in. Would you like to go to Settings to configure this?',
            [
              <Button key="cancel" onPress={() => {
                hideDialog();
                if (llamaManager.isInitialized()) {
                  setActiveProvider('local');
                }
              }}>
                Cancel
              </Button>,
              <Button 
                key="settings" 
                onPress={() => {
                  hideDialog();
                  navigation.navigate('MainTabs', { screen: 'SettingsTab' });
                }}
              >
                Go to Settings
              </Button>
            ]
          );
          return;
        }
        
        const hasKey = await onlineModelService.hasApiKey(activeProvider);
        if (!hasKey) {
          showDialog(
            'API Key Required',
            `${activeProvider.charAt(0).toUpperCase() + activeProvider.slice(1)} requires an API key to function. Please add your API key in Settings.`,
            [
              <Button 
                key="settings" 
                onPress={() => {
                  hideDialog();
                  navigation.navigate('MainTabs', { screen: 'SettingsTab' });
                }}
              >
                Go to Settings
              </Button>,
              <Button 
                key="cancel" 
                onPress={() => {
                  hideDialog();
                  setActiveProvider('local');
                }}
              >
                Cancel
              </Button>
            ]
          );
        }
      }
    };
    
    checkApiKey();
  }, [activeProvider, navigation, enableRemoteModels, isLoggedIn]);

  const renderModelSelectorComponent = () => {
    let modelName = 'Select a Model';
    let iconName: keyof typeof MaterialCommunityIcons.glyphMap = "cube-outline";
    let currentModelPath = activeProvider === 'local' ? llamaManager.getModelPath() : activeProvider;
    
    if (activeProvider === 'local') {
      const modelPath = llamaManager.getModelPath();
      if (modelPath) {
        const modelFileName = modelPath.split('/').pop() || '';
        modelName = modelFileName.split('.')[0];
        iconName = "cube";
      }
    } else if (activeProvider === 'gemini') {
      modelName = 'Gemini';
      iconName = "cloud";
    } else if (activeProvider === 'chatgpt') {
      modelName = 'gpt-4o';
      iconName = "cloud";
    } else if (activeProvider === 'deepseek') {
      modelName = 'deepseek-r1';
      iconName = "cloud";
    } else if (activeProvider === 'claude') {
      modelName = 'Claude';
      iconName = "cloud";
    }
    
    return (
      <View style={styles.modelSelectorWrapper}>
        <ModelSelector 
          ref={modelSelectorRef}
          isOpen={shouldOpenModelSelector}
          onClose={() => setShouldOpenModelSelector(false)}
          preselectedModelPath={currentModelPath}
          isGenerating={isLoading || isRegenerating}
          onModelSelect={handleModelSelect}
        />
      </View>
    );
  };

  if (!chat) {
    return (
      <View style={[styles.container, styles.loadingContainer, { backgroundColor: themeColors.background }]}>
        <ActivityIndicator size="large" color={themeColors.primary} />
        <Text style={{marginTop: 10, color: themeColors.text}}>Loading Chat...</Text>
      </View>
    );
  }

  return (
    <SafeAreaView style={[styles.container, { backgroundColor: themeColors.background }]} edges={['left', 'right']}>
      <AppHeader 
        onNewChat={startNewChat}
        rightButtons={
          <View style={{ flexDirection: 'row', gap: 8 }}>
            <TouchableOpacity
              style={styles.headerButton}
              onPress={startNewChat}
              hitSlop={{ top: 10, bottom: 10, left: 10, right: 10 }}
            >
              <MaterialCommunityIcons name="plus" size={22} color={themeColors.headerText} />
            </TouchableOpacity>
            
            <TouchableOpacity
              style={styles.headerButton}
              onPress={() => navigation.navigate('ChatHistory')}
              hitSlop={{ top: 10, bottom: 10, left: 10, right: 10 }}
            >
              <MaterialCommunityIcons name="clock-outline" size={22} color={themeColors.headerText} />
            </TouchableOpacity>
          </View>
        } 
      />
      <View style={[styles.modelSelectorContainer, { borderBottomColor: themeColors.borderColor }]}>
         {renderModelSelectorComponent()}
      </View>
      <KeyboardAvoidingView
        style={styles.chatContainer}
        behavior={Platform.OS === "ios" ? "padding" : "height"}
        keyboardVerticalOffset={Platform.OS === "ios" ? 0 : 0}
      >
        <ChatView
           messages={messages}
           isStreaming={isStreaming}
           streamingMessageId={streamingMessageId}
           streamingMessage={streamingMessage}
           streamingThinking={streamingThinking}
           streamingStats={streamingStats}
           onCopyText={copyToClipboard}
           onRegenerateResponse={handleRegenerate}
           isRegenerating={isRegenerating}
           justCancelled={justCancelled}
           flatListRef={flatListRef}
           onEditMessageAndRegenerate={processMessage}
           onStopGeneration={stopGenerationIfRunning}
           onEditingStateChange={handleEditingStateChange}
           onStartEdit={handleStartEdit}
        />

>>>>>>> 829f1f82
        <ChatInput
          onSend={handleSend}
          disabled={isLoading || isModelLoading || isCooldown}
          isLoading={isLoading}
          isRegenerating={isRegenerating}
          onCancel={handleCancelGeneration}
          onStop={handleCancelGeneration}
          style={{ backgroundColor: themeColors.background, borderTopColor: themeColors.borderColor }}
          placeholderColor={themeColors.secondaryText}
          isEditing={isEditingMessage}
          editingText={editingMessageText}
          onSaveEdit={handleSaveEdit}
          onCancelEdit={handleCancelEdit}
        />
      </KeyboardAvoidingView>

      <Portal>
        <Dialog visible={dialogVisible} onDismiss={hideDialog}>
          <Dialog.Title>{dialogTitle}</Dialog.Title>
          <Dialog.Content>
            <PaperText>{dialogMessage}</PaperText>
          </Dialog.Content>
          <Dialog.Actions>
            {dialogActions.map((ActionComponent, index) =>
              React.isValidElement(ActionComponent) ? React.cloneElement(ActionComponent, { key: index }) : null
            )}
          </Dialog.Actions>
        </Dialog>
      </Portal>
    </SafeAreaView>
  );
}

const styles = StyleSheet.create({
  container: {
    flex: 1,
  },
  loadingContainer: {
    flex: 1,
    justifyContent: 'center',
    alignItems: 'center',
  },
  modelSelectorContainer: {
    paddingBottom: 13,
  },
  chatContainer: {
    flex: 1,
  },
  modelSelectorWrapper: {
    marginBottom: 2,
    borderRadius: 12,
    overflow: 'hidden',
    marginTop: 15,
    marginHorizontal: 16,
  },
  inputContainer: {
    width: '100%',
  },
  copyToast: {
    position: 'absolute',
    top: Platform.OS === 'ios' ? 60 : 20,
    alignSelf: 'center',
    backgroundColor: 'rgba(0, 0, 0, 0.7)',
    paddingHorizontal: 16,
    paddingVertical: 8,
    borderRadius: 20,
    zIndex: 1000,
  },
  copyToastText: {
    color: '#fff',
    fontSize: 14,
  },
  modalOverlay: {
    flex: 1,
    backgroundColor: 'rgba(0, 0, 0, 0.5)',
    justifyContent: 'center',
    alignItems: 'center',
    padding: 20,
  },
  modalContent: {
    width: '100%',
    maxWidth: 400,
    borderRadius: 16,
    padding: 24,
    elevation: 5,
    shadowColor: '#000',
    shadowOffset: { width: 0, height: 2 },
    shadowOpacity: 0.25,
    shadowRadius: 4,
  },
  modalHeader: {
    flexDirection: 'row',
    alignItems: 'center',
    marginBottom: 16,
    gap: 12,
  },
  modalTitle: {
    fontSize: 20,
    fontWeight: '600',
  },
  modalText: {
    fontSize: 15,
    lineHeight: 22,
    marginBottom: 8,
  },
  bulletPoints: {
    marginVertical: 12,
    paddingLeft: 8,
  },
  bulletPoint: {
    fontSize: 15,
    lineHeight: 24,
  },
  modalButton: {
    marginTop: 20,
    paddingVertical: 12,
    paddingHorizontal: 24,
    borderRadius: 8,
    alignItems: 'center',
  },
  modalButtonText: {
    color: '#fff',
    fontSize: 16,
    fontWeight: '600',
  },
  messageContainer: {
    marginVertical: 4,
    width: '100%',
    paddingHorizontal: 8,
  },
  messageCard: {
    maxWidth: '85%',
    borderRadius: 20,
    marginVertical: 4,
    elevation: 1,
    shadowColor: '#000',
    shadowOffset: { width: 0, height: 1 },
    shadowOpacity: 0.05,
    shadowRadius: 2,
  },
  messageHeader: {
    flexDirection: 'row',
    justifyContent: 'space-between',
    alignItems: 'center',
    paddingHorizontal: 12,
    paddingTop: 8,
    paddingBottom: 6,
    borderBottomWidth: 0.5,
    borderBottomColor: 'rgba(0, 0, 0, 0.1)',
  },
  roleLabel: {
    fontSize: 12,
    fontWeight: '600',
    textTransform: 'capitalize',
    opacity: 0.7,
  },
  messageContent: {
    padding: 12,
    paddingTop: 8,
    overflow: 'visible',
  },
  messageText: {
    fontSize: 15,
    lineHeight: 20,
    overflow: 'visible',
  },
  markdownWrapper: {
    padding: 12,
    paddingTop: 8,
    overflow: 'visible',
  },
  copyButton: {
    padding: 4,
    borderRadius: 4,
  },
  statsContainer: {
    flexDirection: 'row',
    alignItems: 'center',
    justifyContent: 'flex-start',
    paddingHorizontal: 12,
    paddingBottom: 8,
    paddingTop: 4,
    borderTopWidth: 0.5,
    borderTopColor: 'rgba(0, 0, 0, 0.1)',
    overflow: 'visible',
  },
  statsText: {
    fontSize: 11,
    opacity: 0.7,
  },
  regenerateButton: {
    flexDirection: 'row',
    alignItems: 'center',
    marginLeft: 8,
    padding: 4,
    borderRadius: 4,
    opacity: 0.8,
  },
  regenerateButtonDisabled: {
    opacity: 0.5,
  },
  regenerateButtonText: {
    fontSize: 12,
    marginLeft: 4,
  },
  thinkingContainer: {
    marginBottom: 4,
    paddingHorizontal: 12,
    marginTop: -4,
  },
  thinkingHeader: {
    flexDirection: 'row',
    alignItems: 'center',
    marginBottom: 4,
  },
  thinkingIcon: {
    marginRight: 4,
  },
  thinkingLabel: {
    fontSize: 12,
    fontWeight: '500',
    opacity: 0.8,
  },
  thinkingText: {
    fontSize: 14,
    lineHeight: 20,
    opacity: 0.9,
    marginLeft: 18,
  },
  codeBlock: {
    backgroundColor: '#000',
    borderRadius: 8,
    padding: 12,
    marginVertical: 4,
    position: 'relative',
    minHeight: 40,
  },
  codeBlockCopyButton: {
    position: 'absolute',
    bottom: 8,
    right: 8,
    padding: 6,
    borderRadius: 4,
    backgroundColor: 'rgba(255, 255, 255, 0.1)',
    zIndex: 1,
  },
  headerButton: {
    width: 36,
    height: 36,
    borderRadius: 18,
    backgroundColor: 'rgba(255, 255, 255, 0.15)',
    justifyContent: 'center',
    alignItems: 'center',
  },
}); <|MERGE_RESOLUTION|>--- conflicted
+++ resolved
@@ -107,11 +107,7 @@
   const [appState, setAppState] = useState(appStateRef.current);
   const isFirstLaunchRef = useRef(true);
   const [activeProvider, setActiveProvider] = useState<'local' | 'gemini' | 'chatgpt' | 'deepseek' | 'claude' | null>(null);
-<<<<<<< HEAD
   const { loadModel, unloadModel, setSelectedModelPath, isModelLoading, selectedModelPath } = useModel();
-=======
-  const { loadModel, unloadModel, setSelectedModelPath, isModelLoading } = useModel();
->>>>>>> 829f1f82
   const insets = useSafeAreaInsets();
   const flatListRef = useRef<FlatList>(null);
 
@@ -160,7 +156,6 @@
     }
   }, 500)).current;
 
-<<<<<<< HEAD
   const saveMessagesImmediate = useCallback(async (messages: ChatMessage[]) => {
     saveMessagesDebounced.cancel();
     if (chat) {
@@ -168,8 +163,6 @@
     }
   }, [chat]);
 
-=======
->>>>>>> 829f1f82
   const updateMessageContentDebounced = useRef(debounce((
     messageId: string, 
     content: string, 
@@ -292,7 +285,6 @@
   useFocusEffect(
     useCallback(() => {
       setKeyboardVisible(false);
-<<<<<<< HEAD
       
       const recheckApiKeys = async () => {
         if (activeProvider && activeProvider !== 'local') {
@@ -314,13 +306,6 @@
         Keyboard.dismiss();
       };
     }, [activeProvider, enableRemoteModels, isLoggedIn])
-=======
-      
-      return () => {
-        Keyboard.dismiss();
-      };
-    }, [])
->>>>>>> 829f1f82
   );
 
   const loadCurrentChat = useCallback(async () => {
@@ -348,14 +333,10 @@
           appStateRef.current.match(/inactive|background/) && 
           nextAppState === 'active'
         ) {
-<<<<<<< HEAD
           // Only reload chat if we're not actively generating or streaming
           if (!isRegenerating && !isStreaming && !isLoading) {
             loadCurrentChat();
           }
-=======
-          loadCurrentChat();
->>>>>>> 829f1f82
           usageTrackingService.startSession();
           inAppReviewService.resetSessionCheck();
         } else if (
@@ -379,11 +360,7 @@
         subscription.remove();
       }
     };
-<<<<<<< HEAD
   }, [chat, messages, saveMessages, loadCurrentChat, isRegenerating, isStreaming, isLoading]);
-=======
-  }, [chat, messages, saveMessages, loadCurrentChat]);
->>>>>>> 829f1f82
 
   const handleSend = async (text: string) => {
     const messageText = text.trim();
@@ -456,11 +433,8 @@
       });
       
       setMessages(updatedMessages);
-<<<<<<< HEAD
       saveMessagesDebounced.cancel();
       await saveMessagesImmediate(updatedMessages);
-=======
->>>>>>> 829f1f82
     }
     
     if (activeProvider === 'local') {
@@ -742,7 +716,6 @@
           
           return !cancelGenerationRef.current;
         };
-<<<<<<< HEAD
 
         if (activeProvider === 'gemini') {
           try {
@@ -1075,340 +1048,6 @@
     }
   };
 
-=======
-
-        if (activeProvider === 'gemini') {
-          try {
-            await onlineModelService.sendMessageToGemini(
-              [...processedMessages]
-                .filter(msg => msg.content.trim() !== '')
-                .map(msg => ({ 
-                  id: generateRandomId(), 
-                  role: msg.role as 'system' | 'user' | 'assistant', 
-                  content: msg.content 
-                })),
-              {
-                temperature: settings.temperature,
-                maxTokens: settings.maxTokens,
-                topP: settings.topP,
-                stream: true,
-                streamTokens: true
-              },
-              streamCallback
-            );
-            
-            if (!cancelGenerationRef.current) {
-              let finalAvgTokenTime = undefined;
-              if (firstTokenTime !== null && tokenCount > 0) {
-                const timeAfterFirstToken = Date.now() - (startTime + firstTokenTime);
-                finalAvgTokenTime = timeAfterFirstToken / tokenCount;
-              }
-              
-              await chatManager.updateMessageContent(
-                messageId,
-                fullResponse,
-                '',
-                {
-                  duration: (Date.now() - startTime) / 1000,
-                  tokens: tokenCount,
-                  firstTokenTime: firstTokenTime || undefined,
-                  avgTokenTime: finalAvgTokenTime && finalAvgTokenTime > 0 ? finalAvgTokenTime : undefined
-                }
-              );
-            }
-          } catch (error) {
-            handleApiError(error, 'Gemini');
-            
-            await chatManager.updateMessageContent(
-              messageId,
-              'Sorry, an error occurred while generating a response. Please try again.',
-              '',
-              {
-                duration: 0,
-                tokens: 0,
-              }
-            );
-          }
-        } else if (activeProvider === 'chatgpt') {
-          try {
-            await onlineModelService.sendMessageToOpenAI(
-              [...processedMessages]
-                .filter(msg => msg.content.trim() !== '')
-                .map(msg => ({ 
-                  id: generateRandomId(), 
-                  role: msg.role as 'system' | 'user' | 'assistant', 
-                  content: msg.content 
-                })),
-              {
-                temperature: settings.temperature,
-                maxTokens: settings.maxTokens,
-                topP: settings.topP,
-                stream: true,
-                streamTokens: true
-              },
-              streamCallback
-            );
-            
-            if (!cancelGenerationRef.current) {
-              let finalAvgTokenTime = undefined;
-              if (firstTokenTime !== null && tokenCount > 0) {
-                const timeAfterFirstToken = Date.now() - (startTime + firstTokenTime);
-                finalAvgTokenTime = timeAfterFirstToken / tokenCount;
-              }
-              
-              await chatManager.updateMessageContent(
-                messageId,
-                fullResponse,
-                '',
-                {
-                  duration: (Date.now() - startTime) / 1000,
-                  tokens: tokenCount,
-                  firstTokenTime: firstTokenTime || undefined,
-                  avgTokenTime: finalAvgTokenTime && finalAvgTokenTime > 0 ? finalAvgTokenTime : undefined
-                }
-              );
-            }
-          } catch (error) {
-            handleApiError(error, 'OpenAI');
-            
-            await chatManager.updateMessageContent(
-              messageId,
-              'Sorry, an error occurred while generating a response. Please try again.',
-              '',
-              {
-                duration: 0,
-                tokens: 0,
-              }
-            );
-          }
-        } else if (activeProvider === 'deepseek') {
-          try {
-            await onlineModelService.sendMessageToDeepSeek(
-              [...processedMessages]
-                .filter(msg => msg.content.trim() !== '')
-                .map(msg => ({ 
-                  id: generateRandomId(), 
-                  role: msg.role as 'system' | 'user' | 'assistant', 
-                  content: msg.content 
-                })),
-              {
-                temperature: settings.temperature,
-                maxTokens: settings.maxTokens,
-                topP: settings.topP,
-                stream: true,
-                streamTokens: true
-              },
-              streamCallback
-            );
-            
-            if (!cancelGenerationRef.current) {
-              let finalAvgTokenTime = undefined;
-              if (firstTokenTime !== null && tokenCount > 0) {
-                const timeAfterFirstToken = Date.now() - (startTime + firstTokenTime);
-                finalAvgTokenTime = timeAfterFirstToken / tokenCount;
-              }
-              
-              await chatManager.updateMessageContent(
-                messageId,
-                fullResponse,
-                '',
-                {
-                  duration: (Date.now() - startTime) / 1000,
-                  tokens: tokenCount,
-                  firstTokenTime: firstTokenTime || undefined,
-                  avgTokenTime: finalAvgTokenTime && finalAvgTokenTime > 0 ? finalAvgTokenTime : undefined
-                }
-              );
-            }
-          } catch (error) {
-            handleApiError(error, 'DeepSeek');
-            
-            await chatManager.updateMessageContent(
-              messageId,
-              'Sorry, an error occurred while generating a response. Please try again.',
-              '',
-              {
-                duration: 0,
-                tokens: 0,
-              }
-            );
-          }
-        } else if (activeProvider === 'claude') {
-          try {
-            await onlineModelService.sendMessageToClaude(
-              [...processedMessages]
-                .filter(msg => msg.content.trim() !== '')
-                .map(msg => ({ 
-                  id: generateRandomId(), 
-                  role: msg.role as 'system' | 'user' | 'assistant', 
-                  content: msg.content 
-                })),
-              {
-                temperature: settings.temperature,
-                maxTokens: settings.maxTokens,
-                topP: settings.topP,
-                stream: true,
-                streamTokens: true
-              },
-              streamCallback
-            );
-            
-            if (!cancelGenerationRef.current) {
-              let finalAvgTokenTime = undefined;
-              if (firstTokenTime !== null && tokenCount > 0) {
-                const timeAfterFirstToken = Date.now() - (startTime + firstTokenTime);
-                finalAvgTokenTime = timeAfterFirstToken / tokenCount;
-              }
-              
-              await chatManager.updateMessageContent(
-                messageId,
-                fullResponse,
-                '',
-                {
-                  duration: (Date.now() - startTime) / 1000,
-                  tokens: tokenCount,
-                  firstTokenTime: firstTokenTime || undefined,
-                  avgTokenTime: finalAvgTokenTime && finalAvgTokenTime > 0 ? finalAvgTokenTime : undefined
-                }
-              );
-            }
-          } catch (error) {
-            handleApiError(error, 'Claude');
-            
-            await chatManager.updateMessageContent(
-              messageId,
-              'Sorry, an error occurred while generating a response. Please try again.',
-              '',
-              {
-                duration: 0,
-                tokens: 0,
-              }
-            );
-          }
-        } else {
-          await chatManager.updateMessageContent(
-            messageId,
-            `This model provider (${activeProvider}) is not yet implemented.`,
-            '',
-            {
-              duration: 0,
-              tokens: 0,
-            }
-          );
-        }
-      } else {
-        await llamaManager.generateResponse(
-          processedMessages.map(msg => ({ role: msg.role, content: msg.content })),
-          (token) => {
-            if (cancelGenerationRef.current) {
-              return false;
-            }
-            
-            if (firstTokenTime === null && !isThinking && token.trim().length > 0 && !token.includes('<think>') && !token.includes('</think>')) {
-              firstTokenTime = Date.now() - startTime;
-            }
-            
-            if (token.includes('<think>')) {
-              isThinking = true;
-              return true;
-            }
-            if (token.includes('</think>')) {
-              isThinking = false;
-              return true;
-            }
-            
-            tokenCount++;
-            if (isThinking) {
-              thinking += token;
-              setStreamingThinking(thinking.trim());
-            } else {
-              fullResponse += token;
-              setStreamingMessage(fullResponse);
-            }
-            
-            const duration = (Date.now() - startTime) / 1000;
-            let avgTokenTime = undefined;
-            
-            if (firstTokenTime !== null && tokenCount > 0) {
-              const timeAfterFirstToken = Date.now() - (startTime + firstTokenTime);
-              avgTokenTime = timeAfterFirstToken / tokenCount;
-            }
-            
-            setStreamingStats({
-              tokens: tokenCount,
-              duration: duration,
-              firstTokenTime: firstTokenTime || undefined,
-              avgTokenTime: avgTokenTime && avgTokenTime > 0 ? avgTokenTime : undefined
-            });
-            
-            updateCounter++;
-            if (updateCounter % 20 === 0) {
-              let debouncedAvgTokenTime = undefined;
-              if (firstTokenTime !== null && tokenCount > 0) {
-                const timeAfterFirstToken = Date.now() - (startTime + firstTokenTime);
-                debouncedAvgTokenTime = timeAfterFirstToken / tokenCount;
-              }
-              
-              updateMessageContentDebounced(
-                messageId,
-                fullResponse,
-                thinking.trim(),
-                {
-                  duration: (Date.now() - startTime) / 1000,
-                  tokens: tokenCount,
-                  firstTokenTime: firstTokenTime || undefined,
-                  avgTokenTime: debouncedAvgTokenTime && debouncedAvgTokenTime > 0 ? debouncedAvgTokenTime : undefined
-                }
-              );
-            }
-            
-            return !cancelGenerationRef.current;
-          },
-          settings
-        );
-      }
-      
-      if (!cancelGenerationRef.current) {
-        let finalAvgTokenTime = undefined;
-        if (firstTokenTime !== null && tokenCount > 0) {
-          const timeAfterFirstToken = Date.now() - (startTime + firstTokenTime);
-          finalAvgTokenTime = timeAfterFirstToken / tokenCount;
-        }
-        
-        await chatManager.updateMessageContent(
-          messageId,
-          fullResponse,
-          thinking.trim(),
-          {
-            duration: (Date.now() - startTime) / 1000,
-            tokens: tokenCount,
-            firstTokenTime: firstTokenTime || undefined,
-            avgTokenTime: finalAvgTokenTime && finalAvgTokenTime > 0 ? finalAvgTokenTime : undefined
-          }
-        );
-      }
-      
-      setIsStreaming(false);
-      setStreamingMessageId(null);
-      setStreamingThinking('');
-      setStreamingStats(null);
-      setIsRegenerating(false);
-      
-    } catch (error) {
-      showDialog(
-        'Error',
-        'Failed to generate response',
-        [<Button key="ok" onPress={hideDialog}>OK</Button>]
-      );
-      setIsStreaming(false);
-      setStreamingMessageId(null);
-      setStreamingThinking('');
-      setStreamingStats(null);
-      setIsRegenerating(false);
-    }
-  };
-
->>>>>>> 829f1f82
   const copyToClipboard = (text: string) => {
     Clipboard.setString(text);
     if (Platform.OS === 'android') {
@@ -1443,7 +1082,6 @@
       handleCancelEdit();
       return;
     }
-<<<<<<< HEAD
 
     try {
       const originalMessage = messages.find(msg => msg.id === editingMessageId);
@@ -1503,67 +1141,7 @@
     setEditingMessageText('');
     setIsEditingMessage(false);
   }, []);
-=======
->>>>>>> 829f1f82
-
-    try {
-      const originalMessage = messages.find(msg => msg.id === editingMessageId);
-      if (!originalMessage) {
-        Alert.alert('Error', 'Original message not found');
-        return;
-      }
-
-      let finalContent = text.trim();
-
-      try {
-        const parsedOriginal = JSON.parse(originalMessage.content);
-        
-        if (parsedOriginal && parsedOriginal.type === 'file_upload') {
-          finalContent = JSON.stringify({
-            ...parsedOriginal,
-            userContent: text.trim()
-          });
-        } else if (parsedOriginal && parsedOriginal.type === 'multimodal' && parsedOriginal.content) {
-          const updatedContent = parsedOriginal.content.map((item: any) => {
-            if (item.type === 'text') {
-              return { ...item, text: text.trim() };
-            }
-            return item;
-          });
-          finalContent = JSON.stringify({
-            ...parsedOriginal,
-            content: updatedContent
-          });
-        } else if (parsedOriginal && parsedOriginal.type === 'ocr_result') {
-          finalContent = JSON.stringify({
-            ...parsedOriginal,
-            userPrompt: text.trim()
-          });
-        }
-      } catch (e) {
-        finalContent = text.trim();
-      }
-
-      const success = await chatManager.editMessage(editingMessageId, finalContent);
-      
-      if (success) {
-        handleCancelEdit();
-        setTimeout(() => {
-          processMessage();
-        }, 50);
-      } else {
-        Alert.alert('Error', 'Failed to edit message');
-      }
-    } catch (error) {
-      Alert.alert('Error', 'Failed to edit message');
-    }
-  }, [editingMessageId, messages]);
-
-  const handleCancelEdit = useCallback(() => {
-    setEditingMessageId(null);
-    setEditingMessageText('');
-    setIsEditingMessage(false);
-  }, []);
+
   const handleRegenerate = async () => {
     if (messages.length < 2) return;
     
@@ -1571,7 +1149,6 @@
     
     const settings = await getEffectiveSettings();
     
-<<<<<<< HEAD
     const hasLocalModel = !!llamaManager.getModelPath();
     
     let hasValidModel = false;
@@ -1598,9 +1175,6 @@
     }
     
     if (!hasValidModel || !validProvider) {
-=======
-    if (!llamaManager.getModelPath() && !activeProvider) {
->>>>>>> 829f1f82
       showDialog(
         'No Model Selected',
         'Please select a model first to regenerate a response.',
@@ -1614,12 +1188,9 @@
     
     const newMessages = messages.slice(0, -1);
     
-<<<<<<< HEAD
     setMessages(newMessages);
     await saveMessagesImmediate(newMessages);
     
-=======
->>>>>>> 829f1f82
     const assistantMessage: ChatMessage = {
       id: generateRandomId(),
       content: '',
@@ -1650,17 +1221,10 @@
     let firstTokenTime: number | null = null;
     
     try {
-<<<<<<< HEAD
       const isOnlineModel = validProvider && validProvider !== 'local';
       
       if (isOnlineModel) {
         if (validProvider === 'gemini') {
-=======
-      const isOnlineModel = activeProvider && activeProvider !== 'local';
-      
-      if (isOnlineModel) {
-        if (activeProvider === 'gemini') {
->>>>>>> 829f1f82
           try {
             await onlineModelService.sendMessageToGemini(
               [...newMessages]
@@ -1682,7 +1246,6 @@
                   return false;
                 }
                 
-<<<<<<< HEAD
                 const currentTime = Date.now();
                 
                 if (firstTokenTime === null && partialResponse.trim().length > 0) {
@@ -1716,38 +1279,19 @@
                     debouncedAvgTokenTime = timeAfterFirstToken / tokenCount;
                   }
                   
-=======
-                tokenCount = partialResponse.split(/\s+/).length;
-                fullResponse = partialResponse;
-                
-                setStreamingMessage(partialResponse);
-                setStreamingStats({
-                  tokens: tokenCount,
-                  duration: (Date.now() - startTime) / 1000
-                });
-                
-                if (tokenCount % 5 === 0 || partialResponse.endsWith('.') || partialResponse.endsWith('!') || partialResponse.endsWith('?')) {
->>>>>>> 829f1f82
                   const finalMessage: ChatMessage = {
                     ...assistantMessage,
                     content: partialResponse,
                     stats: {
                       duration: (Date.now() - startTime) / 1000,
                       tokens: tokenCount,
-<<<<<<< HEAD
                       firstTokenTime: firstTokenTime || undefined,
                       avgTokenTime: debouncedAvgTokenTime && debouncedAvgTokenTime > 0 ? debouncedAvgTokenTime : undefined
-=======
->>>>>>> 829f1f82
                     }
                   };
                   
                   const finalMessages = [...newMessages, finalMessage];
                   setMessages(finalMessages);
-<<<<<<< HEAD
-=======
-                  saveMessages(finalMessages);
->>>>>>> 829f1f82
                 }
                 
                 return !cancelGenerationRef.current;
@@ -1755,15 +1299,12 @@
             );
             
             if (!cancelGenerationRef.current) {
-<<<<<<< HEAD
               let finalAvgTokenTime = undefined;
               if (firstTokenTime !== null && tokenCount > 0) {
                 const timeAfterFirstToken = Date.now() - (startTime + firstTokenTime);
                 finalAvgTokenTime = timeAfterFirstToken / tokenCount;
               }
               
-=======
->>>>>>> 829f1f82
               const finalMessage: ChatMessage = {
                 id: assistantMessage.id,
                 role: assistantMessage.role,
@@ -1771,27 +1312,19 @@
                 stats: {
                   duration: (Date.now() - startTime) / 1000,
                   tokens: tokenCount,
-<<<<<<< HEAD
                   firstTokenTime: firstTokenTime || undefined,
                   avgTokenTime: finalAvgTokenTime && finalAvgTokenTime > 0 ? finalAvgTokenTime : undefined
-=======
->>>>>>> 829f1f82
                 }
               };
               
               const finalMessages = [...newMessages, finalMessage];
               setMessages(finalMessages);
-<<<<<<< HEAD
               saveMessagesDebounced.cancel();
               await saveMessagesImmediate(finalMessages);
-=======
-              saveMessages(finalMessages);
->>>>>>> 829f1f82
             }
           } catch (error) {
             handleApiError(error, 'Gemini');
             setIsRegenerating(false);
-<<<<<<< HEAD
           }
         } else if (validProvider === 'chatgpt') {
           try {
@@ -1898,12 +1431,6 @@
         } else if (validProvider === 'deepseek') {
           try {
             await onlineModelService.sendMessageToDeepSeek(
-=======
-          }
-        } else if (activeProvider === 'chatgpt') {
-          try {
-            await onlineModelService.sendMessageToOpenAI(
->>>>>>> 829f1f82
               [...newMessages]
                 .filter(msg => msg.content.trim() !== '')
                 .map(msg => ({ 
@@ -1923,7 +1450,6 @@
                   return false;
                 }
                 
-<<<<<<< HEAD
                 const currentTime = Date.now();
                 
                 if (firstTokenTime === null && partialResponse.trim().length > 0) {
@@ -1957,38 +1483,19 @@
                     debouncedAvgTokenTime = timeAfterFirstToken / tokenCount;
                   }
                   
-=======
-                tokenCount = partialResponse.split(/\s+/).length;
-                fullResponse = partialResponse;
-                
-                setStreamingMessage(partialResponse);
-                setStreamingStats({
-                  tokens: tokenCount,
-                  duration: (Date.now() - startTime) / 1000
-                });
-                
-                if (tokenCount % 5 === 0 || partialResponse.endsWith('.') || partialResponse.endsWith('!') || partialResponse.endsWith('?')) {
->>>>>>> 829f1f82
                   const finalMessage: ChatMessage = {
                     ...assistantMessage,
                     content: partialResponse,
                     stats: {
                       duration: (Date.now() - startTime) / 1000,
                       tokens: tokenCount,
-<<<<<<< HEAD
                       firstTokenTime: firstTokenTime || undefined,
                       avgTokenTime: debouncedAvgTokenTime && debouncedAvgTokenTime > 0 ? debouncedAvgTokenTime : undefined
-=======
->>>>>>> 829f1f82
                     }
                   };
                   
                   const finalMessages = [...newMessages, finalMessage];
                   setMessages(finalMessages);
-<<<<<<< HEAD
-=======
-                  saveMessages(finalMessages);
->>>>>>> 829f1f82
                 }
                 
                 return !cancelGenerationRef.current;
@@ -1996,15 +1503,12 @@
             );
             
             if (!cancelGenerationRef.current) {
-<<<<<<< HEAD
               let finalAvgTokenTime = undefined;
               if (firstTokenTime !== null && tokenCount > 0) {
                 const timeAfterFirstToken = Date.now() - (startTime + firstTokenTime);
                 finalAvgTokenTime = timeAfterFirstToken / tokenCount;
               }
               
-=======
->>>>>>> 829f1f82
               const finalMessage: ChatMessage = {
                 id: assistantMessage.id,
                 role: assistantMessage.role,
@@ -2012,17 +1516,13 @@
                 stats: {
                   duration: (Date.now() - startTime) / 1000,
                   tokens: tokenCount,
-<<<<<<< HEAD
                   firstTokenTime: firstTokenTime || undefined,
                   avgTokenTime: finalAvgTokenTime && finalAvgTokenTime > 0 ? finalAvgTokenTime : undefined
-=======
->>>>>>> 829f1f82
                 }
               };
               
               const finalMessages = [...newMessages, finalMessage];
               setMessages(finalMessages);
-<<<<<<< HEAD
               saveMessagesDebounced.cancel();
               await saveMessagesImmediate(finalMessages);
             }
@@ -2031,246 +1531,6 @@
             setIsRegenerating(false);
           }
         } else if (validProvider === 'claude') {
-          try {
-            await onlineModelService.sendMessageToClaude(
-=======
-              saveMessages(finalMessages);
-            }
-          } catch (error) {
-            handleApiError(error, 'OpenAI');
-            setIsRegenerating(false);
-          }
-        } else if (activeProvider === 'deepseek') {
-          try {
-            await onlineModelService.sendMessageToDeepSeek(
->>>>>>> 829f1f82
-              [...newMessages]
-                .filter(msg => msg.content.trim() !== '')
-                .map(msg => ({ 
-                  id: generateRandomId(), 
-                  role: msg.role as 'system' | 'user' | 'assistant', 
-                  content: msg.content 
-                })),
-              {
-                temperature: settings.temperature,
-                maxTokens: settings.maxTokens,
-                topP: settings.topP,
-                stream: true,
-                streamTokens: true
-              },
-              (partialResponse) => {
-                if (cancelGenerationRef.current) {
-                  return false;
-                }
-                
-<<<<<<< HEAD
-                const currentTime = Date.now();
-                
-                if (firstTokenTime === null && partialResponse.trim().length > 0) {
-                  firstTokenTime = currentTime - startTime;
-                }
-                
-                const wordCount = partialResponse.trim().split(/\s+/).filter(word => word.length > 0).length;
-                tokenCount = Math.max(1, Math.ceil(wordCount * 1.33));
-                fullResponse = partialResponse;
-                
-                const duration = (currentTime - startTime) / 1000;
-                let avgTokenTime = undefined;
-                
-                if (firstTokenTime !== null && tokenCount > 0) {
-                  const timeAfterFirstToken = currentTime - (startTime + firstTokenTime);
-                  avgTokenTime = timeAfterFirstToken / tokenCount;
-                }
-                
-                setStreamingMessage(partialResponse);
-                setStreamingStats({
-                  tokens: tokenCount,
-                  duration: duration,
-                  firstTokenTime: firstTokenTime || undefined,
-                  avgTokenTime: avgTokenTime && avgTokenTime > 0 ? avgTokenTime : undefined
-                });
-                
-                if (tokenCount % 5 === 0 || partialResponse.endsWith('.') || partialResponse.endsWith('!') || partialResponse.endsWith('?')) {
-                  let debouncedAvgTokenTime = undefined;
-                  if (firstTokenTime !== null && tokenCount > 0) {
-                    const timeAfterFirstToken = Date.now() - (startTime + firstTokenTime);
-                    debouncedAvgTokenTime = timeAfterFirstToken / tokenCount;
-                  }
-                  
-=======
-                tokenCount = partialResponse.split(/\s+/).length;
-                fullResponse = partialResponse;
-                
-                setStreamingMessage(partialResponse);
-                setStreamingStats({
-                  tokens: tokenCount,
-                  duration: (Date.now() - startTime) / 1000
-                });
-                
-                if (tokenCount % 5 === 0 || partialResponse.endsWith('.') || partialResponse.endsWith('!') || partialResponse.endsWith('?')) {
->>>>>>> 829f1f82
-                  const finalMessage: ChatMessage = {
-                    ...assistantMessage,
-                    content: partialResponse,
-                    stats: {
-                      duration: (Date.now() - startTime) / 1000,
-                      tokens: tokenCount,
-<<<<<<< HEAD
-                      firstTokenTime: firstTokenTime || undefined,
-                      avgTokenTime: debouncedAvgTokenTime && debouncedAvgTokenTime > 0 ? debouncedAvgTokenTime : undefined
-=======
->>>>>>> 829f1f82
-                    }
-                  };
-                  
-                  const finalMessages = [...newMessages, finalMessage];
-                  setMessages(finalMessages);
-<<<<<<< HEAD
-=======
-                  saveMessages(finalMessages);
->>>>>>> 829f1f82
-                }
-                
-                return !cancelGenerationRef.current;
-              }
-            );
-            
-            if (!cancelGenerationRef.current) {
-<<<<<<< HEAD
-              let finalAvgTokenTime = undefined;
-              if (firstTokenTime !== null && tokenCount > 0) {
-                const timeAfterFirstToken = Date.now() - (startTime + firstTokenTime);
-                finalAvgTokenTime = timeAfterFirstToken / tokenCount;
-              }
-              
-=======
->>>>>>> 829f1f82
-              const finalMessage: ChatMessage = {
-                id: assistantMessage.id,
-                role: assistantMessage.role,
-                content: fullResponse,
-                stats: {
-                  duration: (Date.now() - startTime) / 1000,
-                  tokens: tokenCount,
-<<<<<<< HEAD
-                  firstTokenTime: firstTokenTime || undefined,
-                  avgTokenTime: finalAvgTokenTime && finalAvgTokenTime > 0 ? finalAvgTokenTime : undefined
-=======
->>>>>>> 829f1f82
-                }
-              };
-              
-              const finalMessages = [...newMessages, finalMessage];
-              setMessages(finalMessages);
-<<<<<<< HEAD
-              saveMessagesDebounced.cancel();
-              await saveMessagesImmediate(finalMessages);
-            }
-          } catch (error) {
-            handleApiError(error, 'Claude');
-            setIsRegenerating(false);
-          }
-        } else {
-          const finalMessage: ChatMessage = {
-            ...assistantMessage,
-            content: `This model provider (${validProvider}) is not yet implemented.`,
-            stats: {
-              duration: 0,
-              tokens: 0,
-            }
-          };
-          
-          const finalMessages = [...newMessages, finalMessage];
-          setMessages(finalMessages);
-          saveMessages(finalMessages);
-        }
-      } else {
-        await llamaManager.generateResponse(
-          [...newMessages].map(msg => ({ role: msg.role, content: msg.content })),
-          (token) => {
-            if (cancelGenerationRef.current) {
-              return false;
-            }
-            
-            if (token.includes('<think>')) {
-              isThinking = true;
-              return true;
-            }
-            if (token.includes('</think>')) {
-              isThinking = false;
-              return true;
-            }
-            
-            const currentTime = Date.now();
-            
-            if (firstTokenTime === null && !isThinking && token.trim().length > 0) {
-              firstTokenTime = currentTime - startTime;
-            }
-            
-            tokenCount++;
-            if (isThinking) {
-              thinking += token;
-              setStreamingThinking(thinking.trim());
-            } else {
-              fullResponse += token;
-              setStreamingMessage(fullResponse);
-            }
-            
-            const duration = (currentTime - startTime) / 1000;
-            let avgTokenTime = undefined;
-            
-            if (firstTokenTime !== null && tokenCount > 0 && !isThinking) {
-              const timeAfterFirstToken = currentTime - (startTime + firstTokenTime);
-              avgTokenTime = timeAfterFirstToken / Math.max(1, tokenCount);
-            }
-            
-            setStreamingStats({
-              tokens: tokenCount,
-              duration: duration,
-              firstTokenTime: firstTokenTime || undefined,
-              avgTokenTime: avgTokenTime && avgTokenTime > 0 ? avgTokenTime : undefined
-            });
-            
-            if (tokenCount % 10 === 0) {
-              let debouncedAvgTokenTime = undefined;
-              if (firstTokenTime !== null && tokenCount > 0) {
-                const timeAfterFirstToken = Date.now() - (startTime + firstTokenTime);
-                debouncedAvgTokenTime = timeAfterFirstToken / Math.max(1, tokenCount);
-              }
-              
-              const finalMessage: ChatMessage = {
-                ...assistantMessage,
-                content: fullResponse,
-                stats: {
-                  duration: (Date.now() - startTime) / 1000,
-                  tokens: tokenCount,
-                  firstTokenTime: firstTokenTime || undefined,
-                  avgTokenTime: debouncedAvgTokenTime && debouncedAvgTokenTime > 0 ? debouncedAvgTokenTime : undefined
-                }
-              };
-              
-              const finalMessages = [...newMessages, finalMessage];
-              setMessages(finalMessages);
-            }
-            
-            return !cancelGenerationRef.current;
-          },
-          settings
-        );
-        
-        if (!cancelGenerationRef.current) {
-          let finalAvgTokenTime = undefined;
-          if (firstTokenTime !== null && tokenCount > 0) {
-            const timeAfterFirstToken = Date.now() - (startTime + firstTokenTime);
-            finalAvgTokenTime = timeAfterFirstToken / Math.max(1, tokenCount);
-=======
-              saveMessages(finalMessages);
-            }
-          } catch (error) {
-            handleApiError(error, 'DeepSeek');
-            setIsRegenerating(false);
-          }
-        } else if (activeProvider === 'claude') {
           try {
             await onlineModelService.sendMessageToClaude(
               [...newMessages]
@@ -2292,28 +1552,52 @@
                   return false;
                 }
                 
-                tokenCount = partialResponse.split(/\s+/).length;
+                const currentTime = Date.now();
+                
+                if (firstTokenTime === null && partialResponse.trim().length > 0) {
+                  firstTokenTime = currentTime - startTime;
+                }
+                
+                const wordCount = partialResponse.trim().split(/\s+/).filter(word => word.length > 0).length;
+                tokenCount = Math.max(1, Math.ceil(wordCount * 1.33));
                 fullResponse = partialResponse;
+                
+                const duration = (currentTime - startTime) / 1000;
+                let avgTokenTime = undefined;
+                
+                if (firstTokenTime !== null && tokenCount > 0) {
+                  const timeAfterFirstToken = currentTime - (startTime + firstTokenTime);
+                  avgTokenTime = timeAfterFirstToken / tokenCount;
+                }
                 
                 setStreamingMessage(partialResponse);
                 setStreamingStats({
                   tokens: tokenCount,
-                  duration: (Date.now() - startTime) / 1000
+                  duration: duration,
+                  firstTokenTime: firstTokenTime || undefined,
+                  avgTokenTime: avgTokenTime && avgTokenTime > 0 ? avgTokenTime : undefined
                 });
                 
                 if (tokenCount % 5 === 0 || partialResponse.endsWith('.') || partialResponse.endsWith('!') || partialResponse.endsWith('?')) {
+                  let debouncedAvgTokenTime = undefined;
+                  if (firstTokenTime !== null && tokenCount > 0) {
+                    const timeAfterFirstToken = Date.now() - (startTime + firstTokenTime);
+                    debouncedAvgTokenTime = timeAfterFirstToken / tokenCount;
+                  }
+                  
                   const finalMessage: ChatMessage = {
                     ...assistantMessage,
                     content: partialResponse,
                     stats: {
                       duration: (Date.now() - startTime) / 1000,
                       tokens: tokenCount,
+                      firstTokenTime: firstTokenTime || undefined,
+                      avgTokenTime: debouncedAvgTokenTime && debouncedAvgTokenTime > 0 ? debouncedAvgTokenTime : undefined
                     }
                   };
                   
                   const finalMessages = [...newMessages, finalMessage];
                   setMessages(finalMessages);
-                  saveMessages(finalMessages);
                 }
                 
                 return !cancelGenerationRef.current;
@@ -2321,6 +1605,12 @@
             );
             
             if (!cancelGenerationRef.current) {
+              let finalAvgTokenTime = undefined;
+              if (firstTokenTime !== null && tokenCount > 0) {
+                const timeAfterFirstToken = Date.now() - (startTime + firstTokenTime);
+                finalAvgTokenTime = timeAfterFirstToken / tokenCount;
+              }
+              
               const finalMessage: ChatMessage = {
                 id: assistantMessage.id,
                 role: assistantMessage.role,
@@ -2328,47 +1618,30 @@
                 stats: {
                   duration: (Date.now() - startTime) / 1000,
                   tokens: tokenCount,
+                  firstTokenTime: firstTokenTime || undefined,
+                  avgTokenTime: finalAvgTokenTime && finalAvgTokenTime > 0 ? finalAvgTokenTime : undefined
                 }
               };
               
               const finalMessages = [...newMessages, finalMessage];
               setMessages(finalMessages);
-              saveMessages(finalMessages);
+              saveMessagesDebounced.cancel();
+              await saveMessagesImmediate(finalMessages);
             }
           } catch (error) {
             handleApiError(error, 'Claude');
             setIsRegenerating(false);
->>>>>>> 829f1f82
           }
         } else {
           const finalMessage: ChatMessage = {
             ...assistantMessage,
-            content: `This model provider (${activeProvider}) is not yet implemented.`,
+            content: `This model provider (${validProvider}) is not yet implemented.`,
             stats: {
               duration: 0,
               tokens: 0,
             }
           };
           
-<<<<<<< HEAD
-          const finalMessage: ChatMessage = {
-            id: assistantMessage.id,
-            role: assistantMessage.role,
-            content: fullResponse,
-            stats: {
-              duration: (Date.now() - startTime) / 1000,
-              tokens: tokenCount,
-              firstTokenTime: firstTokenTime || undefined,
-              avgTokenTime: finalAvgTokenTime && finalAvgTokenTime > 0 ? finalAvgTokenTime : undefined
-            }
-          };
-          
-          const finalMessages = [...newMessages, finalMessage];
-          setMessages(finalMessages);
-          saveMessagesDebounced.cancel();
-          await saveMessagesImmediate(finalMessages);
-        }
-=======
           const finalMessages = [...newMessages, finalMessage];
           setMessages(finalMessages);
           saveMessages(finalMessages);
@@ -2390,6 +1663,12 @@
               return true;
             }
             
+            const currentTime = Date.now();
+            
+            if (firstTokenTime === null && !isThinking && token.trim().length > 0) {
+              firstTokenTime = currentTime - startTime;
+            }
+            
             tokenCount++;
             if (isThinking) {
               thinking += token;
@@ -2399,31 +1678,72 @@
               setStreamingMessage(fullResponse);
             }
             
+            const duration = (currentTime - startTime) / 1000;
+            let avgTokenTime = undefined;
+            
+            if (firstTokenTime !== null && tokenCount > 0 && !isThinking) {
+              const timeAfterFirstToken = currentTime - (startTime + firstTokenTime);
+              avgTokenTime = timeAfterFirstToken / Math.max(1, tokenCount);
+            }
+            
             setStreamingStats({
               tokens: tokenCount,
-              duration: (Date.now() - startTime) / 1000
+              duration: duration,
+              firstTokenTime: firstTokenTime || undefined,
+              avgTokenTime: avgTokenTime && avgTokenTime > 0 ? avgTokenTime : undefined
             });
             
             if (tokenCount % 10 === 0) {
+              let debouncedAvgTokenTime = undefined;
+              if (firstTokenTime !== null && tokenCount > 0) {
+                const timeAfterFirstToken = Date.now() - (startTime + firstTokenTime);
+                debouncedAvgTokenTime = timeAfterFirstToken / Math.max(1, tokenCount);
+              }
+              
               const finalMessage: ChatMessage = {
                 ...assistantMessage,
                 content: fullResponse,
                 stats: {
                   duration: (Date.now() - startTime) / 1000,
                   tokens: tokenCount,
+                  firstTokenTime: firstTokenTime || undefined,
+                  avgTokenTime: debouncedAvgTokenTime && debouncedAvgTokenTime > 0 ? debouncedAvgTokenTime : undefined
                 }
               };
               
               const finalMessages = [...newMessages, finalMessage];
               setMessages(finalMessages);
-              saveMessages(finalMessages);
             }
             
             return !cancelGenerationRef.current;
           },
           settings
         );
->>>>>>> 829f1f82
+        
+        if (!cancelGenerationRef.current) {
+          let finalAvgTokenTime = undefined;
+          if (firstTokenTime !== null && tokenCount > 0) {
+            const timeAfterFirstToken = Date.now() - (startTime + firstTokenTime);
+            finalAvgTokenTime = timeAfterFirstToken / Math.max(1, tokenCount);
+          }
+          
+          const finalMessage: ChatMessage = {
+            id: assistantMessage.id,
+            role: assistantMessage.role,
+            content: fullResponse,
+            stats: {
+              duration: (Date.now() - startTime) / 1000,
+              tokens: tokenCount,
+              firstTokenTime: firstTokenTime || undefined,
+              avgTokenTime: finalAvgTokenTime && finalAvgTokenTime > 0 ? finalAvgTokenTime : undefined
+            }
+          };
+          
+          const finalMessages = [...newMessages, finalMessage];
+          setMessages(finalMessages);
+          saveMessagesDebounced.cancel();
+          await saveMessagesImmediate(finalMessages);
+        }
       }
       
     } catch (error) {
@@ -2510,7 +1830,6 @@
       );
       return;
     }
-<<<<<<< HEAD
 
     if (model !== 'local' && (!enableRemoteModels || !isLoggedIn)) {
       showDialog(
@@ -2777,260 +2096,6 @@
            onStartEdit={handleStartEdit}
         />
 
-=======
-
-    if (model !== 'local' && (!enableRemoteModels || !isLoggedIn)) {
-      showDialog(
-        'Remote Models Disabled',
-        'Remote models require the "Enable Remote Models" setting to be turned on and you need to be signed in. Would you like to go to Settings to configure this?',
-        [
-          <Button key="cancel" onPress={hideDialog}>Cancel</Button>,
-          <Button 
-            key="settings" 
-            onPress={() => {
-              hideDialog();
-              navigation.navigate('MainTabs', { screen: 'SettingsTab' });
-            }}
-          >
-            Go to Settings
-          </Button>
-        ]
-      );
-      return;
-    }
-    
-    if (model === 'local') {
-      if (modelPath) {
-        await loadModel(modelPath, projectorPath);
-      }
-      setActiveProvider('local');
-      chatManager.setCurrentProvider('local');
-    } else {
-      if (model === 'gemini') {
-        const hasApiKey = await onlineModelService.hasApiKey('gemini');
-        if (!hasApiKey) {
-          showDialog(
-            'API Key Required',
-            'Please set your Gemini API key in Settings before using this model.',
-            [
-              <Button 
-                key="settings" 
-                onPress={() => {
-                  hideDialog();
-                  navigation.navigate('MainTabs', { screen: 'SettingsTab' });
-                }}
-              >
-                Go to Settings
-              </Button>,
-              <Button key="cancel" onPress={hideDialog}>Cancel</Button>
-            ]
-          );
-          return;
-        }
-        await unloadModel();
-        setActiveProvider('gemini');
-        setSelectedModelPath('gemini');
-        chatManager.setCurrentProvider('gemini');
-      } else if (model === 'chatgpt' || model === 'deepseek' || model === 'claude') {
-        await unloadModel();
-        setActiveProvider(model);
-        setSelectedModelPath(model);
-        chatManager.setCurrentProvider(model);
-      }
-    }
-  };
-
-  useEffect(() => {
-    const handleModelChange = () => {
-      const modelPath = llamaManager.getModelPath();
-      if (modelPath) {
-        setActiveProvider('local');
-        chatManager.setCurrentProvider('local');
-      } else if (activeProvider === null) {
-        setActiveProvider('local');
-        chatManager.setCurrentProvider('local');
-      }
-    };
-    
-    handleModelChange();
-    
-    const unsubscribe = llamaManager.addListener('model-loaded', handleModelChange);
-    
-    return () => {
-      unsubscribe();
-    };
-  }, [activeProvider]);
-
-  useEffect(() => {
-    
-    if (activeProvider) {
-      chatManager.setCurrentProvider(activeProvider);
-    }
-  }, [activeProvider]);
-
-  useEffect(() => {
-    const checkApiKey = async () => {
-      if (activeProvider && activeProvider !== 'local') {
-        if (!enableRemoteModels || !isLoggedIn) {
-          showDialog(
-            'Remote Models Disabled',
-            'Remote models require the "Enable Remote Models" setting to be turned on and you need to be signed in. Would you like to go to Settings to configure this?',
-            [
-              <Button key="cancel" onPress={() => {
-                hideDialog();
-                if (llamaManager.isInitialized()) {
-                  setActiveProvider('local');
-                }
-              }}>
-                Cancel
-              </Button>,
-              <Button 
-                key="settings" 
-                onPress={() => {
-                  hideDialog();
-                  navigation.navigate('MainTabs', { screen: 'SettingsTab' });
-                }}
-              >
-                Go to Settings
-              </Button>
-            ]
-          );
-          return;
-        }
-        
-        const hasKey = await onlineModelService.hasApiKey(activeProvider);
-        if (!hasKey) {
-          showDialog(
-            'API Key Required',
-            `${activeProvider.charAt(0).toUpperCase() + activeProvider.slice(1)} requires an API key to function. Please add your API key in Settings.`,
-            [
-              <Button 
-                key="settings" 
-                onPress={() => {
-                  hideDialog();
-                  navigation.navigate('MainTabs', { screen: 'SettingsTab' });
-                }}
-              >
-                Go to Settings
-              </Button>,
-              <Button 
-                key="cancel" 
-                onPress={() => {
-                  hideDialog();
-                  setActiveProvider('local');
-                }}
-              >
-                Cancel
-              </Button>
-            ]
-          );
-        }
-      }
-    };
-    
-    checkApiKey();
-  }, [activeProvider, navigation, enableRemoteModels, isLoggedIn]);
-
-  const renderModelSelectorComponent = () => {
-    let modelName = 'Select a Model';
-    let iconName: keyof typeof MaterialCommunityIcons.glyphMap = "cube-outline";
-    let currentModelPath = activeProvider === 'local' ? llamaManager.getModelPath() : activeProvider;
-    
-    if (activeProvider === 'local') {
-      const modelPath = llamaManager.getModelPath();
-      if (modelPath) {
-        const modelFileName = modelPath.split('/').pop() || '';
-        modelName = modelFileName.split('.')[0];
-        iconName = "cube";
-      }
-    } else if (activeProvider === 'gemini') {
-      modelName = 'Gemini';
-      iconName = "cloud";
-    } else if (activeProvider === 'chatgpt') {
-      modelName = 'gpt-4o';
-      iconName = "cloud";
-    } else if (activeProvider === 'deepseek') {
-      modelName = 'deepseek-r1';
-      iconName = "cloud";
-    } else if (activeProvider === 'claude') {
-      modelName = 'Claude';
-      iconName = "cloud";
-    }
-    
-    return (
-      <View style={styles.modelSelectorWrapper}>
-        <ModelSelector 
-          ref={modelSelectorRef}
-          isOpen={shouldOpenModelSelector}
-          onClose={() => setShouldOpenModelSelector(false)}
-          preselectedModelPath={currentModelPath}
-          isGenerating={isLoading || isRegenerating}
-          onModelSelect={handleModelSelect}
-        />
-      </View>
-    );
-  };
-
-  if (!chat) {
-    return (
-      <View style={[styles.container, styles.loadingContainer, { backgroundColor: themeColors.background }]}>
-        <ActivityIndicator size="large" color={themeColors.primary} />
-        <Text style={{marginTop: 10, color: themeColors.text}}>Loading Chat...</Text>
-      </View>
-    );
-  }
-
-  return (
-    <SafeAreaView style={[styles.container, { backgroundColor: themeColors.background }]} edges={['left', 'right']}>
-      <AppHeader 
-        onNewChat={startNewChat}
-        rightButtons={
-          <View style={{ flexDirection: 'row', gap: 8 }}>
-            <TouchableOpacity
-              style={styles.headerButton}
-              onPress={startNewChat}
-              hitSlop={{ top: 10, bottom: 10, left: 10, right: 10 }}
-            >
-              <MaterialCommunityIcons name="plus" size={22} color={themeColors.headerText} />
-            </TouchableOpacity>
-            
-            <TouchableOpacity
-              style={styles.headerButton}
-              onPress={() => navigation.navigate('ChatHistory')}
-              hitSlop={{ top: 10, bottom: 10, left: 10, right: 10 }}
-            >
-              <MaterialCommunityIcons name="clock-outline" size={22} color={themeColors.headerText} />
-            </TouchableOpacity>
-          </View>
-        } 
-      />
-      <View style={[styles.modelSelectorContainer, { borderBottomColor: themeColors.borderColor }]}>
-         {renderModelSelectorComponent()}
-      </View>
-      <KeyboardAvoidingView
-        style={styles.chatContainer}
-        behavior={Platform.OS === "ios" ? "padding" : "height"}
-        keyboardVerticalOffset={Platform.OS === "ios" ? 0 : 0}
-      >
-        <ChatView
-           messages={messages}
-           isStreaming={isStreaming}
-           streamingMessageId={streamingMessageId}
-           streamingMessage={streamingMessage}
-           streamingThinking={streamingThinking}
-           streamingStats={streamingStats}
-           onCopyText={copyToClipboard}
-           onRegenerateResponse={handleRegenerate}
-           isRegenerating={isRegenerating}
-           justCancelled={justCancelled}
-           flatListRef={flatListRef}
-           onEditMessageAndRegenerate={processMessage}
-           onStopGeneration={stopGenerationIfRunning}
-           onEditingStateChange={handleEditingStateChange}
-           onStartEdit={handleStartEdit}
-        />
-
->>>>>>> 829f1f82
         <ChatInput
           onSend={handleSend}
           disabled={isLoading || isModelLoading || isCooldown}
