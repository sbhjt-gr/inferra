--- conflicted
+++ resolved
@@ -23,11 +23,7 @@
           "remote-notification"
         ]
       },
-<<<<<<< HEAD
-      "runtimeVersion": "1.9.3",
-=======
       "runtimeVersion": "2.0.0",
->>>>>>> fe2672c0
       "bundleIdentifier": "com.gorai.ragionare"
     },
     "android": {
